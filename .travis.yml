--- conflicted
+++ resolved
@@ -6,13 +6,7 @@
 matrix:
     include:
       - python: 2.7
-<<<<<<< HEAD
-        env: TOX_ENV=py27
-=======
         env: TOXENV=py27
-      - python: 3.3
-        env: TOXENV=py33
->>>>>>> 83d0d636
       - python: 3.4
         env: TOXENV=py34
       - python: 3.5
