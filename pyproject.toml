--- conflicted
+++ resolved
@@ -108,13 +108,9 @@
 no_implicit_reexport = true
 
 [[tool.mypy.overrides]]
-<<<<<<< HEAD
-module = ["cookiecutter.cli", "cookiecutter.exceptions"]
-=======
 module = [
     "cookiecutter.exceptions",
 ]
->>>>>>> 46b41f36
 disallow_untyped_defs = false
 
 [[tool.mypy.overrides]]
