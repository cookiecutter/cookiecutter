--- conflicted
+++ resolved
@@ -122,14 +122,11 @@
     # prompt the user to manually configure at the command line.
     # except when 'no-input' flag is set
 
-<<<<<<< HEAD
     with import_patch:
         if context_for_prompting['cookiecutter']:
             context['cookiecutter'].update(
                 prompt_for_config(context_for_prompting, no_input)
             )
-    logger.debug('contex is %s', context)
-=======
         if "template" in context["cookiecutter"]:
             nested_template = re.search(
                 r'\((.*?)\)', context["cookiecutter"]["template"]
@@ -150,10 +147,8 @@
                 accept_hooks=accept_hooks,
                 keep_project_on_failure=keep_project_on_failure,
             )
-
-        # include template dir or url in the context dict
-        context['cookiecutter']['_template'] = template
->>>>>>> ae83c1d1
+    
+    logger.debug('contex is %s', context)
 
     # include template dir or url in the context dict
     context['cookiecutter']['_template'] = template
