--- conflicted
+++ resolved
@@ -24,13 +24,8 @@
 
 def cookiecutter(
         template, checkout=None, no_input=False, extra_context=None,
-<<<<<<< HEAD
         replay=None, overwrite_if_exists=False, output_dir='.',
-        config_file=None, default_config=False):
-=======
-        replay=False, overwrite_if_exists=False, output_dir='.',
         config_file=None, default_config=False, password=None):
->>>>>>> c88902ef
     """
     Run Cookiecutter just as if using it from the command line.
 
