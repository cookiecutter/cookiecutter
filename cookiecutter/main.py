--- conflicted
+++ resolved
@@ -6,12 +6,8 @@
 """
 from copy import copy
 import logging
-<<<<<<< HEAD
 from pathlib import Path
-=======
-import os
 import sys
->>>>>>> fdffddb3
 
 from cookiecutter.config import get_user_config
 from cookiecutter.exceptions import InvalidModeException
@@ -84,20 +80,12 @@
     template_name = Path(repo_dir).resolve().name
 
     if replay:
-<<<<<<< HEAD
-        if isinstance(replay, bool):
-            context = load(config_dict['replay_dir'], template_name)
-        else:
-            replay = Path(replay)
-            context = load(str(replay.parent), replay.stem)
-=======
         with import_patch:
             if isinstance(replay, bool):
                 context = load(config_dict['replay_dir'], template_name)
             else:
-                path, template_name = os.path.split(os.path.splitext(replay)[0])
-                context = load(path, template_name)
->>>>>>> fdffddb3
+                replay = Path(replay)
+                context = load(str(path.parent), template_name)
     else:
         context_file = str(Path(repo_dir, 'cookiecutter.json'))
         logger.debug('context_file is %s', context_file)
