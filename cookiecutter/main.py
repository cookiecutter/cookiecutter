# -*- coding: utf-8 -*-

"""
Main entry point for the `cookiecutter` command.

The code in this module is also a good example of how to use Cookiecutter as a
library rather than a script.
"""

from __future__ import unicode_literals
import logging
import os

from cookiecutter.config import get_user_config
from cookiecutter.generate import generate_context, generate_files
from cookiecutter.exceptions import InvalidModeException
from cookiecutter.prompt import prompt_for_config
from cookiecutter.replay import dump, load
from cookiecutter.repository import determine_repo_dir
from cookiecutter.utils import rmtree

logger = logging.getLogger(__name__)


def cookiecutter(
        template, checkout=None, no_input=False, extra_context=None,
        replay=False, overwrite_if_exists=False, output_dir='.',
<<<<<<< HEAD
        config_file=None, default_config=False, password=None,
        skip_if_file_exists=False):
=======
        config_file=None, default_config=False, password=None, directory=None):
>>>>>>> d9d25d3c
    """
    Run Cookiecutter just as if using it from the command line.

    :param template: A directory containing a project template directory,
        or a URL to a git repository.
    :param checkout: The branch, tag or commit ID to checkout after clone.
    :param no_input: Prompt the user at command line for manual configuration?
    :param extra_context: A dictionary of context that overrides default
        and user configuration.
    :param: overwrite_if_exists: Overwrite the contents of output directory
        if it exists
    :param output_dir: Where to output the generated project dir into.
    :param config_file: User configuration file path.
    :param default_config: Use default values rather than a config file.
    :param password: The password to use when extracting the repository.
    :param directory: Relative path to a cookiecutter template in a repository.
    """
    if replay and ((no_input is not False) or (extra_context is not None)):
        err_msg = (
            "You can not use both replay and no_input or extra_context "
            "at the same time."
        )
        raise InvalidModeException(err_msg)

    config_dict = get_user_config(
        config_file=config_file,
        default_config=default_config,
    )

    repo_dir, cleanup = determine_repo_dir(
        template=template,
        abbreviations=config_dict['abbreviations'],
        clone_to_dir=config_dict['cookiecutters_dir'],
        checkout=checkout,
        no_input=no_input,
        password=password,
        directory=directory
    )

    template_name = os.path.basename(os.path.abspath(repo_dir))

    if replay:
        context = load(config_dict['replay_dir'], template_name)
    else:
        context_file = os.path.join(repo_dir, 'cookiecutter.json')
        logger.debug('context_file is {}'.format(context_file))

        context = generate_context(
            context_file=context_file,
            default_context=config_dict['default_context'],
            extra_context=extra_context,
        )

        # prompt the user to manually configure at the command line.
        # except when 'no-input' flag is set
        context['cookiecutter'] = prompt_for_config(context, no_input)

        # include template dir or url in the context dict
        context['cookiecutter']['_template'] = template

        dump(config_dict['replay_dir'], template_name, context)

    # Create project from local context and project template.
    result = generate_files(
        repo_dir=repo_dir,
        context=context,
        overwrite_if_exists=overwrite_if_exists,
        skip_if_file_exists=skip_if_file_exists,
        output_dir=output_dir
    )

    # Cleanup (if required)
    if cleanup:
        rmtree(repo_dir)

    return result<|MERGE_RESOLUTION|>--- conflicted
+++ resolved
@@ -25,12 +25,8 @@
 def cookiecutter(
         template, checkout=None, no_input=False, extra_context=None,
         replay=False, overwrite_if_exists=False, output_dir='.',
-<<<<<<< HEAD
-        config_file=None, default_config=False, password=None,
+        config_file=None, default_config=False, password=None, directory=None,
         skip_if_file_exists=False):
-=======
-        config_file=None, default_config=False, password=None, directory=None):
->>>>>>> d9d25d3c
     """
     Run Cookiecutter just as if using it from the command line.
 
