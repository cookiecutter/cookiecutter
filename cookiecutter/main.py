"""
Main entry point for the `cookiecutter` command.

The code in this module is also a good example of how to use Cookiecutter as a
library rather than a script.
"""
import logging
import os

from cookiecutter.config import get_user_config
from cookiecutter.exceptions import InvalidModeException
from cookiecutter.generate import generate_context, generate_files
from cookiecutter.prompt import prompt_for_config
from cookiecutter.replay import dump, load
from cookiecutter.repository import determine_repo_dir
from cookiecutter.utils import rmtree

logger = logging.getLogger(__name__)


def cookiecutter(
<<<<<<< HEAD
        template, checkout=None, no_input=False, extra_context=None,
        replay=None, overwrite_if_exists=False, output_dir='.',
        config_file=None, default_config=False, password=None):
=======
    template,
    checkout=None,
    no_input=False,
    extra_context=None,
    replay=False,
    overwrite_if_exists=False,
    output_dir='.',
    config_file=None,
    default_config=False,
    password=None,
    directory=None,
    skip_if_file_exists=False,
    accept_hooks=True,
):
>>>>>>> 7f6804c4
    """
    Run Cookiecutter just as if using it from the command line.

    :param template: A directory containing a project template directory,
        or a URL to a git repository.
    :param checkout: The branch, tag or commit ID to checkout after clone.
    :param no_input: Prompt the user at command line for manual configuration?
    :param extra_context: A dictionary of context that overrides default
        and user configuration.
<<<<<<< HEAD
    :param replay: Do not prompt for input, instead read from saved json. If
        ``True`` read from the ``replay_dir``.
    :param: overwrite_if_exists: Overwrite the contents of output directory
=======
    :param overwrite_if_exists: Overwrite the contents of output directory
>>>>>>> 7f6804c4
        if it exists
    :param output_dir: Where to output the generated project dir into.
    :param config_file: User configuration file path.
    :param default_config: Use default values rather than a config file.
    :param password: The password to use when extracting the repository.
    :param directory: Relative path to a cookiecutter template in a repository.
    :param accept_hooks: Accept pre and post hooks if set to `True`.
    """
    if replay and ((no_input is not False) or (extra_context is not None)):
        err_msg = (
            "You can not use both replay and no_input or extra_context "
            "at the same time."
        )
        raise InvalidModeException(err_msg)

    config_dict = get_user_config(
        config_file=config_file, default_config=default_config,
    )

    repo_dir, cleanup = determine_repo_dir(
        template=template,
        abbreviations=config_dict['abbreviations'],
        clone_to_dir=config_dict['cookiecutters_dir'],
        checkout=checkout,
        no_input=no_input,
        password=password,
        directory=directory,
    )

    template_name = os.path.basename(os.path.abspath(repo_dir))

    if replay:
        if isinstance(replay, bool):
            context = load(config_dict['replay_dir'], template_name)
        else:
            path, template_name = os.path.split(os.path.splitext(replay)[0])
            context = load(path, template_name)
    else:
        context_file = os.path.join(repo_dir, 'cookiecutter.json')
        logger.debug('context_file is %s', context_file)

        context = generate_context(
            context_file=context_file,
            default_context=config_dict['default_context'],
            extra_context=extra_context,
        )

        # prompt the user to manually configure at the command line.
        # except when 'no-input' flag is set
        context['cookiecutter'] = prompt_for_config(context, no_input)

        # include template dir or url in the context dict
        context['cookiecutter']['_template'] = template

        # include output+dir in the context dict
        context['cookiecutter']['_output_dir'] = os.path.abspath(output_dir)

        dump(config_dict['replay_dir'], template_name, context)

    # Create project from local context and project template.
    result = generate_files(
        repo_dir=repo_dir,
        context=context,
        overwrite_if_exists=overwrite_if_exists,
        skip_if_file_exists=skip_if_file_exists,
        output_dir=output_dir,
        accept_hooks=accept_hooks,
    )

    # Cleanup (if required)
    if cleanup:
        rmtree(repo_dir)

    return result<|MERGE_RESOLUTION|>--- conflicted
+++ resolved
@@ -19,16 +19,11 @@
 
 
 def cookiecutter(
-<<<<<<< HEAD
-        template, checkout=None, no_input=False, extra_context=None,
-        replay=None, overwrite_if_exists=False, output_dir='.',
-        config_file=None, default_config=False, password=None):
-=======
     template,
     checkout=None,
     no_input=False,
     extra_context=None,
-    replay=False,
+    replay=None,
     overwrite_if_exists=False,
     output_dir='.',
     config_file=None,
@@ -38,7 +33,6 @@
     skip_if_file_exists=False,
     accept_hooks=True,
 ):
->>>>>>> 7f6804c4
     """
     Run Cookiecutter just as if using it from the command line.
 
@@ -48,13 +42,8 @@
     :param no_input: Prompt the user at command line for manual configuration?
     :param extra_context: A dictionary of context that overrides default
         and user configuration.
-<<<<<<< HEAD
     :param replay: Do not prompt for input, instead read from saved json. If
         ``True`` read from the ``replay_dir``.
-    :param: overwrite_if_exists: Overwrite the contents of output directory
-=======
-    :param overwrite_if_exists: Overwrite the contents of output directory
->>>>>>> 7f6804c4
         if it exists
     :param output_dir: Where to output the generated project dir into.
     :param config_file: User configuration file path.
