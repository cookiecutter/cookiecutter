--- conflicted
+++ resolved
@@ -69,19 +69,14 @@
     help='Do not prompt for parameters and only use information entered previously',
 )
 @click.option(
-<<<<<<< HEAD
-    u'--replay-file', type=click.Path(), default=None,
+    '--replay-file', type=click.Path(), default=None,
     help=u'Use this file for replay instead of the default.'
 )
 @click.option(
-    u'-f', u'--overwrite-if-exists', is_flag=True,
-    help=u'Overwrite the contents of the output directory if it already exists'
-=======
     '-f',
     '--overwrite-if-exists',
     is_flag=True,
     help='Overwrite the contents of the output directory if it already exists',
->>>>>>> 7f6804c4
 )
 @click.option(
     '-s',
@@ -118,11 +113,6 @@
     help=u"Accept pre/post hooks",
 )
 def main(
-<<<<<<< HEAD
-        template, extra_context, no_input, checkout, verbose, replay,
-        replay_file, overwrite_if_exists, output_dir, config_file,
-        default_config, debug_file):
-=======
     template,
     extra_context,
     no_input,
@@ -137,8 +127,8 @@
     directory,
     skip_if_file_exists,
     accept_hooks,
+    replay_file,
 ):
->>>>>>> 7f6804c4
     """Create a project from a Cookiecutter project template (TEMPLATE).
 
     Cookiecutter is free and open source software, developed and managed by
