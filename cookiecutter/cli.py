--- conflicted
+++ resolved
@@ -42,13 +42,9 @@
     return f"Cookiecutter {__version__} from {location} (Python {python_version})"
 
 
-<<<<<<< HEAD
-def validate_extra_context(_ctx, _param, value):
-=======
 def validate_extra_context(
     _ctx: Context, _param: Parameter, value: Iterable[str]
 ) -> OrderedDict[str, str] | None:
->>>>>>> 46b41f36
     """Validate extra context."""
     for string in value:
         if '=' not in string:
