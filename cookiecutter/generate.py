--- conflicted
+++ resolved
@@ -281,15 +281,7 @@
 
     unrendered_dir = os.path.split(template_dir)[1]
     ensure_dir_is_templated(unrendered_dir)
-<<<<<<< HEAD
-    env = StrictEnvironment(
-        context=context,
-        keep_trailing_newline=True,
-        **envvars
-    )
-=======
-    env = StrictEnvironment(context=context, keep_trailing_newline=True)
->>>>>>> d74b0852
+    env = StrictEnvironment(context=context, keep_trailing_newline=True, **envvars)
     try:
         project_dir, output_directory_created = render_and_create_dir(
             unrendered_dir, context, output_dir, env, overwrite_if_exists
