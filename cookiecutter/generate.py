#!/usr/bin/env python
# -*- coding: utf-8 -*-

"""
cookiecutter.generate
---------------------

Functions for generating a project from a project template.
"""
from __future__ import unicode_literals
import fnmatch
import logging
import os
import shutil
import sys

from jinja2 import FileSystemLoader, Template
from jinja2.environment import Environment
from jinja2.exceptions import TemplateSyntaxError
from binaryornot.check import is_binary

from .exceptions import NonTemplatedInputDirException
from .find import find_template
from .utils import make_sure_path_exists, unicode_open, work_in
from .hooks import run_hook


if sys.version_info[:2] < (2, 7):
    import simplejson as json
    from ordereddict import OrderedDict
else:
    import json
    from collections import OrderedDict


def ignore_file(infile, context):
    """ignore_file(infile, context) -> bool
    
    Returns True if `infile` filename match some pattern on `_ignore_files` context setting.
    """
    try:
        for ignore in context["cookiecutter"]["_ignore_files"]:
            if fnmatch.fnmatch(infile, ignore):
                return True
    except KeyError:
        return False

    return False


def generate_context(context_file='cookiecutter.json', default_context=None):
    """
    Generates the context for a Cookiecutter project template.
    Loads the JSON file as a Python object, with key being the JSON filename.

    :param context_file: JSON file containing key/value pairs for populating
        the cookiecutter's variables.
    :param config_dict: Dict containing any config to take into account.
    """

    context = {}

    file_handle = open(context_file)
    obj = json.load(file_handle, encoding='utf-8', object_pairs_hook=OrderedDict)

    # Add the Python object to the context dictionary
    file_name = os.path.split(context_file)[1]
    file_stem = file_name.split('.')[0]
    context[file_stem] = obj

    # Overwrite context variable defaults with the default context from the
    # user's global config, if available
    if default_context:
        obj.update(default_context)

    logging.debug('Context generated is {0}'.format(context))
    return context


def generate_file(project_dir, infile, context, env):
    """
    1. Render the filename of infile as the name of outfile.
    2. Deal with infile appropriately:

        a. If infile is a binary file, copy it over without rendering.
        b. If infile is a text file, render its contents and write the
           rendered infile to outfile.

<<<<<<< HEAD
    Precondition:
=======
    .. precondition::
>>>>>>> cb5cd230

        When calling `generate_file()`, the root template dir must be the
        current working directory. Using `utils.work_in()` is the recommended
        way to perform this directory change.

    :param project_dir: Absolute path to the resulting generated project.
    :param infile: Input file to generate the file from. Relative to the root
        template dir.
    :param context: Dict for populating the cookiecutter's variables.
    :param env: Jinja2 template execution environment.
    """

    logging.debug("Generating file {0}".format(infile))

    # Render the path to the output file (not including the root project dir)
    outfile_tmpl = Template(infile)
    outfile = os.path.join(project_dir, outfile_tmpl.render(**context))
    logging.debug("outfile is {0}".format(outfile))

    # Just copy over ignored files. Don't render.
    if ignore_file(infile, context):
        logging.debug("Copying ignored file {0} to {1} without rendering"
                      .format(infile, outfile))
        shutil.copyfile(infile, outfile)

    # Just copy over binary files. Don't render.
    elif is_binary(infile):
        logging.debug("Copying binary {0} to {1} without rendering"
                      .format(infile, outfile))
        shutil.copyfile(infile, outfile)
    else:
        # Force fwd slashes on Windows for get_template
        # This is a by-design Jinja issue
        infile_fwd_slashes = infile.replace(os.path.sep, '/')

        # Render the file
        try:
            tmpl = env.get_template(infile_fwd_slashes)
        except TemplateSyntaxError as exception:
            # Disable translated so that printed exception contains verbose
            # information about syntax error location
            exception.translated = False
            raise
        rendered_file = tmpl.render(**context)

        logging.debug("Writing {0}".format(outfile))

        with unicode_open(outfile, 'w') as fh:
            fh.write(rendered_file)

    # Apply file permissions to output file
    shutil.copymode(infile, outfile)


def render_and_create_dir(dirname, context, output_dir):
    """
    Renders the name of a directory, creates the directory, and returns its path.
    """

    name_tmpl = Template(dirname)
    rendered_dirname = name_tmpl.render(**context)
    logging.debug('Rendered dir {0} must exist in output_dir {1}'.format(
        rendered_dirname,
        output_dir
    ))
    dir_to_create = os.path.normpath(
        os.path.join(output_dir, rendered_dirname)
    )
    make_sure_path_exists(dir_to_create)
    return dir_to_create


def ensure_dir_is_templated(dirname):
    """
    Ensures that dirname is a templated directory name.
    """
    if '{{' in dirname and \
        '}}' in dirname:
        return True
    else:
        raise NonTemplatedInputDirException


def generate_files(repo_dir, context=None, output_dir="."):
    """
    Renders the templates and saves them to files.

    :param repo_dir: Project template input directory.
    :param context: Dict for populating the template's variables.
    :param output_dir: Where to output the generated project dir into.
    """

    template_dir = find_template(repo_dir)
    logging.debug('Generating project from {0}...'.format(template_dir))
    context = context or {}

    unrendered_dir = os.path.split(template_dir)[1]
    ensure_dir_is_templated(unrendered_dir)
    project_dir = render_and_create_dir(unrendered_dir, context, output_dir)

    # We want the Jinja path and the OS paths to match. Consequently, we'll:
    #   + CD to the template folder
    #   + Set Jinja's path to "."
    #
    #  In order to build our files to the correct folder(s), we'll use an
    # absolute path for the target folder (project_dir)

    project_dir = os.path.abspath(project_dir)
    logging.debug("project_dir is {0}".format(project_dir))

    # run pre-gen hook from repo_dir
    with work_in(repo_dir):
        run_hook('pre_gen_project', project_dir)

    with work_in(template_dir):
        env = Environment()
        env.loader = FileSystemLoader(".")

        for root, dirs, files in os.walk("."):
            for d in dirs:
                unrendered_dir = os.path.join(project_dir, os.path.join(root, d))
                render_and_create_dir(unrendered_dir, context, output_dir)

            for f in files:
                infile = os.path.join(root, f)
                logging.debug("f is {0}".format(f))
                generate_file(project_dir, infile, context, env)

    # run post-gen hook from repo_dir
    with work_in(repo_dir):
        run_hook('post_gen_project', project_dir)<|MERGE_RESOLUTION|>--- conflicted
+++ resolved
@@ -86,11 +86,7 @@
         b. If infile is a text file, render its contents and write the
            rendered infile to outfile.
 
-<<<<<<< HEAD
-    Precondition:
-=======
     .. precondition::
->>>>>>> cb5cd230
 
         When calling `generate_file()`, the root template dir must be the
         current working directory. Using `utils.work_in()` is the recommended
