--- conflicted
+++ resolved
@@ -242,18 +242,14 @@
             raise
 
 
-<<<<<<< HEAD
-def generate_files(repo_dir, context=None, output_dir='.',
-                   overwrite_if_exists=False, skip_hooks=False):
-=======
 def generate_files(
     repo_dir,
     context=None,
     output_dir='.',
     overwrite_if_exists=False,
     skip_if_file_exists=False,
+    skip_hooks=False,
 ):
->>>>>>> f85bada3
     """Render the templates and saves them to files.
 
     :param repo_dir: Project template input directory.
@@ -291,22 +287,12 @@
     # if rendering fails
     delete_project_on_failure = output_directory_created
 
-<<<<<<< HEAD
     if not skip_hooks:
         _run_hook_from_repo_dir(
-            repo_dir,
-            'pre_gen_project',
-            project_dir,
-            context,
-            delete_project_on_failure
+            repo_dir, 'pre_gen_project', project_dir, context, delete_project_on_failure
         )
     else:
         logging.info('Skipping pre-gen hooks')
-=======
-    _run_hook_from_repo_dir(
-        repo_dir, 'pre_gen_project', project_dir, context, delete_project_on_failure
-    )
->>>>>>> f85bada3
 
     with work_in(template_dir):
         env.loader = FileSystemLoader('.')
@@ -372,21 +358,15 @@
                     msg = "Unable to create file '{}'".format(infile)
                     raise UndefinedVariableInTemplate(msg, err, context)
 
-<<<<<<< HEAD
     if not skip_hooks:
         _run_hook_from_repo_dir(
             repo_dir,
             'post_gen_project',
             project_dir,
             context,
-            delete_project_on_failure
+            delete_project_on_failure,
         )
     else:
         logging.info('Skipping post-gen hooks')
-=======
-    _run_hook_from_repo_dir(
-        repo_dir, 'post_gen_project', project_dir, context, delete_project_on_failure
-    )
->>>>>>> f85bada3
 
     return project_dir