"""Functions for generating a project from a project template."""

from __future__ import annotations

import fnmatch
import json
import logging
import os
import shutil
import warnings
from collections import OrderedDict
from pathlib import Path
from typing import Any

from binaryornot.check import is_binary
from jinja2 import Environment, FileSystemLoader
from jinja2.exceptions import TemplateSyntaxError, UndefinedError

from cookiecutter.exceptions import (
    ContextDecodingException,
<<<<<<< HEAD
    EmptyDirNameException,
    NonTemplatedInputDirException,
=======
>>>>>>> 8654c6ce
    OutputDirExistsException,
    UndefinedVariableInTemplate,
)
from cookiecutter.find import find_template
from cookiecutter.hooks import run_hook_from_repo_dir
from cookiecutter.utils import (
    create_env_with_context,
    make_sure_path_exists,
    rmtree,
    work_in,
)

logger = logging.getLogger(__name__)


def is_copy_only_path(path, context) -> bool:
    """Check whether the given `path` should only be copied and not rendered.

    Returns True if `path` matches a pattern in the given `context` dict,
    otherwise False.

    :param path: A file-system path referring to a file or dir that
        should be rendered or just copied.
    :param context: cookiecutter context.
    """
    try:
        for dont_render in context['cookiecutter']['_copy_without_render']:
            if fnmatch.fnmatch(path, dont_render):
                return True
    except KeyError:
        return False

    return False


def apply_overwrites_to_context(
    context, overwrite_context, *, in_dictionary_variable=False
) -> None:
    """Modify the given context in place based on the overwrite_context."""
    for variable, overwrite in overwrite_context.items():
        if variable not in context:
            if not in_dictionary_variable:
                # We are dealing with a new variable on first level, ignore
                continue
            # We are dealing with a new dictionary variable in a deeper level
            context[variable] = overwrite

        context_value = context[variable]
        if isinstance(context_value, list):
            if in_dictionary_variable:
                context[variable] = overwrite
                continue
            if isinstance(overwrite, list):
                # We are dealing with a multichoice variable
                # Let's confirm all choices are valid for the given context
                if set(overwrite).issubset(set(context_value)):
                    context[variable] = overwrite
                else:
                    raise ValueError(
                        f"{overwrite} provided for multi-choice variable "
                        f"{variable}, but valid choices are {context_value}"
                    )
            else:
                # We are dealing with a choice variable
                if overwrite in context_value:
                    # This overwrite is actually valid for the given context
                    # Let's set it as default (by definition first item in list)
                    # see ``cookiecutter.prompt.prompt_choice_for_config``
                    context_value.remove(overwrite)
                    context_value.insert(0, overwrite)
                else:
                    raise ValueError(
                        f"{overwrite} provided for choice variable "
                        f"{variable}, but the choices are {context_value}."
                    )
        elif isinstance(context_value, dict) and isinstance(overwrite, dict):
            # Partially overwrite some keys in original dict
            apply_overwrites_to_context(
                context_value, overwrite, in_dictionary_variable=True
            )
            context[variable] = context_value
        else:
            # Simply overwrite the value for this variable
            context[variable] = overwrite


def generate_context(
    context_file='cookiecutter.json', default_context=None, extra_context=None
):
    """Generate the context for a Cookiecutter project template.

    Loads the JSON file as a Python object, with key being the JSON filename.

    :param context_file: JSON file containing key/value pairs for populating
        the cookiecutter's variables.
    :param default_context: Dictionary containing config to take into account.
    :param extra_context: Dictionary containing configuration overrides
    """
    context = OrderedDict([])

    try:
        with open(context_file, encoding='utf-8') as file_handle:
            obj = json.load(file_handle, object_pairs_hook=OrderedDict)
    except ValueError as e:
        # JSON decoding error.  Let's throw a new exception that is more
        # friendly for the developer or user.
        full_fpath = os.path.abspath(context_file)
        json_exc_message = str(e)
        our_exc_message = (
            f"JSON decoding error while loading '{full_fpath}'. "
            f"Decoding error details: '{json_exc_message}'"
        )
        raise ContextDecodingException(our_exc_message) from e

    # Add the Python object to the context dictionary
    file_name = os.path.split(context_file)[1]
    file_stem = file_name.split('.')[0]
    context[file_stem] = obj

    # Overwrite context variable defaults with the default context from the
    # user's global config, if available
    if default_context:
        try:
            apply_overwrites_to_context(obj, default_context)
        except ValueError as error:
            warnings.warn(f"Invalid default received: {error}")
    if extra_context:
        apply_overwrites_to_context(obj, extra_context)

    logger.debug('Context generated is %s', context)
    return context


def generate_file(project_dir, infile, context, env, skip_if_file_exists=False) -> None:
    """Render filename of infile as name of outfile, handle infile correctly.

    Dealing with infile appropriately:

        a. If infile is a binary file, copy it over without rendering.
        b. If infile is a text file, render its contents and write the
           rendered infile to outfile.

    Precondition:

        When calling `generate_file()`, the root template dir must be the
        current working directory. Using `utils.work_in()` is the recommended
        way to perform this directory change.

    :param project_dir: Absolute path to the resulting generated project.
    :param infile: Input file to generate the file from. Relative to the root
        template dir.
    :param context: Dict for populating the cookiecutter's variables.
    :param env: Jinja2 template execution environment.
    """
    logger.debug('Processing file %s', infile)

    # Render the path to the output file (not including the root project dir)
    outfile_tmpl = env.from_string(infile)

    outfile = os.path.join(project_dir, outfile_tmpl.render(**context))
    file_name_is_empty = os.path.isdir(outfile)
    if file_name_is_empty:
        logger.debug('The resulting file name is empty: %s', outfile)
        return

    if skip_if_file_exists and os.path.exists(outfile):
        logger.debug('The resulting file already exists: %s', outfile)
        return

    logger.debug('Created file at %s', outfile)

    # Just copy over binary files. Don't render.
    logger.debug("Check %s to see if it's a binary", infile)
    if is_binary(infile):
        logger.debug('Copying binary %s to %s without rendering', infile, outfile)
        shutil.copyfile(infile, outfile)
        shutil.copymode(infile, outfile)
        return

    # Force fwd slashes on Windows for get_template
    # This is a by-design Jinja issue
    infile_fwd_slashes = infile.replace(os.path.sep, '/')

    # Render the file
    try:
        tmpl = env.get_template(infile_fwd_slashes)
    except TemplateSyntaxError as exception:
        # Disable translated so that printed exception contains verbose
        # information about syntax error location
        exception.translated = False
        raise
    rendered_file = tmpl.render(**context)

    if context['cookiecutter'].get('_new_lines', False):
        # Use `_new_lines` from context, if configured.
        newline = context['cookiecutter']['_new_lines']
        logger.debug('Using configured newline character %s', repr(newline))
    else:
        # Detect original file newline to output the rendered file.
        # Note that newlines can be a tuple if file contains mixed line endings.
        # In this case, we pick the first line ending we detected.
        with open(infile, encoding='utf-8') as rd:
            rd.readline()  # Read only the first line to load a 'newlines' value.
        newline = rd.newlines[0] if isinstance(rd.newlines, tuple) else rd.newlines
        logger.debug('Using detected newline character %s', repr(newline))

    logger.debug('Writing contents to file %s', outfile)

    with open(outfile, 'w', encoding='utf-8', newline=newline) as fh:
        fh.write(rendered_file)

    # Apply file permissions to output file
    shutil.copymode(infile, outfile)


def render_and_create_dir(
    dirname: str,
    context: dict[str, Any],
    output_dir: os.PathLike[str],
    environment: Environment,
    overwrite_if_exists: bool = False,
) -> tuple[Path, bool]:
    """Render name of a directory, create the directory, return its path."""
    if not dirname or dirname == "":
        msg = 'Error: directory name is empty'
        raise EmptyDirNameException(msg)

    name_tmpl = environment.from_string(dirname)
    rendered_dirname = name_tmpl.render(**context)

    dir_to_create = Path(output_dir, rendered_dirname)

    logger.debug(
        'Rendered dir %s must exist in output_dir %s', dir_to_create, output_dir
    )

    output_dir_exists = dir_to_create.exists()

    if output_dir_exists:
        if overwrite_if_exists:
            logger.debug(
                'Output directory %s already exists, overwriting it', dir_to_create
            )
        else:
            msg = f'Error: "{dir_to_create}" directory already exists'
            raise OutputDirExistsException(msg)
    else:
        make_sure_path_exists(dir_to_create)

    return dir_to_create, not output_dir_exists


def _run_hook_from_repo_dir(
    repo_dir, hook_name: str, project_dir, context, delete_project_on_failure: bool
) -> None:
    """Run hook from repo directory, clean project directory if hook fails.

    :param repo_dir: Project template input directory.
    :param hook_name: The hook to execute.
    :param project_dir: The directory to execute the script from.
    :param context: Cookiecutter project context.
    :param delete_project_on_failure: Delete the project directory on hook
        failure?
    """
    warnings.warn(
        "The '_run_hook_from_repo_dir' function is deprecated, "
        "use 'cookiecutter.hooks.run_hook_from_repo_dir' instead",
        DeprecationWarning,
        2,
    )
    run_hook_from_repo_dir(
        repo_dir, hook_name, project_dir, context, delete_project_on_failure
    )


def generate_files(
    repo_dir,
    context=None,
    output_dir='.',
    overwrite_if_exists=False,
    skip_if_file_exists=False,
    accept_hooks=True,
    keep_project_on_failure=False,
):
    """Render the templates and saves them to files.

    :param repo_dir: Project template input directory.
    :param context: Dict for populating the template's variables.
    :param output_dir: Where to output the generated project dir into.
    :param overwrite_if_exists: Overwrite the contents of the output directory
        if it exists.
    :param skip_if_file_exists: Skip the files in the corresponding directories
        if they already exist
    :param accept_hooks: Accept pre and post hooks if set to `True`.
    :param keep_project_on_failure: If `True` keep generated project directory even when
        generation fails
    """
    context = context or OrderedDict([])

    env = create_env_with_context(context)

    template_dir = find_template(repo_dir, env)
    logger.debug('Generating project from %s...', template_dir)

    unrendered_dir = os.path.split(template_dir)[1]
    try:
        project_dir: Path | str
        project_dir, output_directory_created = render_and_create_dir(
            unrendered_dir, context, output_dir, env, overwrite_if_exists
        )
    except UndefinedError as err:
        msg = f"Unable to create project directory '{unrendered_dir}'"
        raise UndefinedVariableInTemplate(msg, err, context) from err

    # We want the Jinja path and the OS paths to match. Consequently, we'll:
    #   + CD to the template folder
    #   + Set Jinja's path to '.'
    #
    #  In order to build our files to the correct folder(s), we'll use an
    # absolute path for the target folder (project_dir)

    project_dir = os.path.abspath(project_dir)
    logger.debug('Project directory is %s', project_dir)

    # if we created the output directory, then it's ok to remove it
    # if rendering fails
    delete_project_on_failure = output_directory_created and not keep_project_on_failure

    if accept_hooks:
        run_hook_from_repo_dir(
            repo_dir, 'pre_gen_project', project_dir, context, delete_project_on_failure
        )

    with work_in(template_dir):
        env.loader = FileSystemLoader(['.', '../templates'])

        for root, dirs, files in os.walk('.'):
            # We must separate the two types of dirs into different lists.
            # The reason is that we don't want ``os.walk`` to go through the
            # unrendered directories, since they will just be copied.
            copy_dirs = []
            render_dirs = []

            for d in dirs:
                d_ = os.path.normpath(os.path.join(root, d))
                # We check the full path, because that's how it can be
                # specified in the ``_copy_without_render`` setting, but
                # we store just the dir name
                if is_copy_only_path(d_, context):
                    logger.debug('Found copy only path %s', d)
                    copy_dirs.append(d)
                else:
                    render_dirs.append(d)

            for copy_dir in copy_dirs:
                indir = os.path.normpath(os.path.join(root, copy_dir))
                outdir = os.path.normpath(os.path.join(project_dir, indir))
                outdir = env.from_string(outdir).render(**context)
                logger.debug('Copying dir %s to %s without rendering', indir, outdir)

                # The outdir is not the root dir, it is the dir which marked as copy
                # only in the config file. If the program hits this line, which means
                # the overwrite_if_exists = True, and root dir exists
                if os.path.isdir(outdir):
                    shutil.rmtree(outdir)
                shutil.copytree(indir, outdir)

            # We mutate ``dirs``, because we only want to go through these dirs
            # recursively
            dirs[:] = render_dirs
            for d in dirs:
                unrendered_dir = os.path.join(project_dir, root, d)
                try:
                    render_and_create_dir(
                        unrendered_dir, context, output_dir, env, overwrite_if_exists
                    )
                except UndefinedError as err:
                    if delete_project_on_failure:
                        rmtree(project_dir)
                    _dir = os.path.relpath(unrendered_dir, output_dir)
                    msg = f"Unable to create directory '{_dir}'"
                    raise UndefinedVariableInTemplate(msg, err, context) from err

            for f in files:
                infile = os.path.normpath(os.path.join(root, f))
                if is_copy_only_path(infile, context):
                    outfile_tmpl = env.from_string(infile)
                    outfile_rendered = outfile_tmpl.render(**context)
                    outfile = os.path.join(project_dir, outfile_rendered)
                    logger.debug(
                        'Copying file %s to %s without rendering', infile, outfile
                    )
                    shutil.copyfile(infile, outfile)
                    shutil.copymode(infile, outfile)
                    continue
                try:
                    generate_file(
                        project_dir, infile, context, env, skip_if_file_exists
                    )
                except UndefinedError as err:
                    if delete_project_on_failure:
                        rmtree(project_dir)
                    msg = f"Unable to create file '{infile}'"
                    raise UndefinedVariableInTemplate(msg, err, context) from err

    if accept_hooks:
        run_hook_from_repo_dir(
            repo_dir,
            'post_gen_project',
            project_dir,
            context,
            delete_project_on_failure,
        )

    return project_dir<|MERGE_RESOLUTION|>--- conflicted
+++ resolved
@@ -18,11 +18,8 @@
 
 from cookiecutter.exceptions import (
     ContextDecodingException,
-<<<<<<< HEAD
     EmptyDirNameException,
     NonTemplatedInputDirException,
-=======
->>>>>>> 8654c6ce
     OutputDirExistsException,
     UndefinedVariableInTemplate,
 )
