--- conflicted
+++ resolved
@@ -23,12 +23,8 @@
 from cookiecutter.hooks import run_hook
 from cookiecutter.utils import make_sure_path_exists, rmtree, work_in
 
-<<<<<<< HEAD
-from cookiecutter.context import context_is_version_2
-=======
 from cookiecutter.schema import infer_schema_version
 
->>>>>>> c4b6110d
 
 logger = logging.getLogger(__name__)
 
@@ -85,21 +81,10 @@
 
 
 def apply_default_overwrites_to_context_v2(context, overwrite_default_context):
-<<<<<<< HEAD
-    """V2 context overwrites.
-
-    Modify the given version 2 context in place based on the
-    overwrite_default_context.
-    """
-    for variable, overwrite in overwrite_default_context.items():
-        var_dict = next(
-            (d for d in context['variables'] if d['name'] == variable), None
-=======
     """Modify the given version 2 context in place based on the overwrite_context."""
     for variable, overwrite in overwrite_default_context.items():
         var_dict = next(
             (d for d in context['template']['variables'] if d['name'] == variable), None
->>>>>>> c4b6110d
         )  # noqa
         if var_dict:
             if 'choices' in var_dict.keys():
@@ -122,28 +107,16 @@
 
 
 def resolve_changed_variable_names(context, variables_to_resolve):
-<<<<<<< HEAD
-    """Resolve changed variable names.
-=======
     """
     Back-checks references to changed variable names.
->>>>>>> c4b6110d
 
     The variable names contained in the variables_to_resolve dictionary's
     key names have been over-written with keys' value. Check the entire
     context and update any other variable context fields that may still
     reference the original variable name.
     """
-<<<<<<< HEAD
-    for var_name_to_resolve in variables_to_resolve:
-
-        new_var_name = variables_to_resolve[var_name_to_resolve]
-
-        for variable in context['variables']:
-=======
     for var_name_to_resolve, new_var_name in variables_to_resolve.items():
         for variable in context['template']['variables']:
->>>>>>> c4b6110d
             for field_name in variable.keys():
                 if isinstance(variable[field_name], str):
                     if var_name_to_resolve in variable[field_name]:
@@ -152,11 +125,7 @@
                         )  # noqa
 
                 elif isinstance(variable[field_name], list):
-<<<<<<< HEAD
                     # a choices field could have a str item to update
-=======
-                    # a choices field could have an str item to update
->>>>>>> c4b6110d
                     for i, item in enumerate(variable[field_name]):
                         if isinstance(item, str):
                             if var_name_to_resolve in item:
@@ -166,15 +135,8 @@
 
 
 def apply_overwrites_to_context_v2(context, extra_context):
-<<<<<<< HEAD
-    """Modify the given version 2 context in place based on extra_context.
-
-    :parameter context: cookiecutter context.
-    :parameter extra_context: optional dictionary of key/value pairs to
-=======
     """
     Modify the given version 2 context in place based on extra_context.
->>>>>>> c4b6110d
 
     The extra_context parameter may be a dictionary or a list of dictionaries.
 
@@ -201,33 +163,17 @@
     Changing the 'name' field requires a special syntax. Because the algorithm
     chosen to find a variable’s dictionary entry in the variables list of
     OrderDicts uses the variable’s ‘name’ field; it could not be used to
-<<<<<<< HEAD
     simultaneously hold a new ‘name’ field value. Therefor the following
     extra context dictionary entry sytax was introduced to allow the ‘name’
     field of a variable to be changed:
 
         { 'name': 'CURRENT_VARIABLE_NAME::NEW_VARIABLE_NAME',}
-=======
-    simultaneously hold a new ‘name’ field value. Therefore the following
-    extra context dictionary entry snytax was introduced to allow the ‘name’
-    field of a variable to be changed:
-
-        {
-           'name': 'CURRENT_VARIABLE_NAME::NEW_VARIABLE_NAME',
-        }
->>>>>>> c4b6110d
 
     So, for example, to change a variable’s ‘name’ field from
     ‘director_credit’ to ‘producer_credit’, would require:
 
-<<<<<<< HEAD
         { 'name': 'director_credit::producer_credit', }
 
-=======
-        {
-           'name': 'director_credit::producer_credit',
-        }
->>>>>>> c4b6110d
 
     Removing a Field from a Variable
     --------------------------------
@@ -237,15 +183,8 @@
     In order to accomplish this a remove field token is used in the extra
     context as follows:
 
-<<<<<<< HEAD
         { 'name': 'director_cut',
            'skip_if': '<<REMOVE::FIELD>>', }
-=======
-        {
-           'name': 'director_cut',
-           'skip_if': '<<REMOVE::FIELD>>',
-        }
->>>>>>> c4b6110d
 
     In the example above, the extra context overwrite results in the variable
     named ‘director_cut’ having it’s ‘skip_if’ field removed.
@@ -263,86 +202,6 @@
     location in the choices list.
 
     """
-<<<<<<< HEAD
-    variable_names_to_resolve = {}
-    if isinstance(extra_context, dict):
-        apply_default_overwrites_to_context_v2(context, extra_context)
-    elif isinstance(extra_context, list):
-        for xtra_ctx_item in extra_context:
-            if isinstance(xtra_ctx_item, dict):
-                if 'name' in xtra_ctx_item.keys():
-                    # xtra_ctx_item['name'] may have a replace value of the
-                    # form:
-                    #       'name_value::replace_name_value'
-                    xtra_ctx_name = xtra_ctx_item['name'].split('::')[0]
-                    try:
-                        replace_name = xtra_ctx_item['name'].split('::')[1]
-                    except IndexError:
-                        replace_name = None
-
-                    var_dict = next(
-                        (d for d in context['variables'] if d['name'] == xtra_ctx_name),
-                        None,
-                    )  # noqa
-                    if var_dict:
-                        # Since creation of new key/value pairs is NOT
-                        # desired, we only use a key that is common to both
-                        # the variables context and the extra context.
-                        common_keys = [
-                            key
-                            for key in xtra_ctx_item.keys()
-                            if key in var_dict.keys()
-                        ]  # noqa
-                        for key in common_keys:
-                            if xtra_ctx_item[key] == '<<REMOVE::FIELD>>':
-                                if key in ['default']:
-                                    raise ValueError(
-                                        "Cannot remove mandatory 'default' field"
-                                    )  # noqa
-                                var_dict.pop(key, None)
-                            else:
-                                # normal field update
-                                var_dict[key] = xtra_ctx_item[key]
-
-                        # After all fields have been updated, there is some
-                        # house-keeping to do. The default/choices
-                        # house-keeping could effecively be no-ops if the
-                        # user did the correct thing.
-                        if ('default' in common_keys) & (
-                            'choices' in var_dict.keys()
-                        ):  # noqa
-                            # default updated, regardless if choices has been
-                            # updated, re-order choices based on default
-                            if var_dict['default'] in var_dict['choices']:
-                                var_dict['choices'].remove(var_dict['default'])  # noqa
-
-                            var_dict['choices'].insert(0, var_dict['default'])
-
-                        if ('default' not in common_keys) & (
-                            'choices' in common_keys
-                        ):  # noqa
-                            # choices updated, so update default based on
-                            # first location in choices
-                            var_dict['default'] = var_dict['choices'][0]
-
-                        if replace_name:
-                            variable_names_to_resolve[
-                                xtra_ctx_name
-                            ] = replace_name  # noqa
-                            var_dict['name'] = replace_name
-                    else:
-                        msg = "No variable found in context whose name matches extra context name '{name}'"  # noqa
-                        raise ValueError(msg.format(name=xtra_ctx_name))
-                else:
-                    msg = "Extra context dictionary item {item} is missing a 'name' key."  # noqa
-                    raise ValueError(msg.format(item=xtra_ctx_item))
-            else:
-                msg = "Extra context list item '{item}' is of type {t}, should be a dictionary."  # noqa
-                raise ValueError(
-                    msg.format(item=str(xtra_ctx_item), t=type(xtra_ctx_item).__name__)
-                )  # noqa
-
-=======
     if isinstance(extra_context, dict):
         apply_default_overwrites_to_context_v2(context, extra_context)
     elif isinstance(extra_context, list):
@@ -363,17 +222,10 @@
                     f"Extra context list item '{item}' is of type "
                     f"{type(item).__name__}, should be a dictionary."
                 )
->>>>>>> c4b6110d
         if variable_names_to_resolve:
             # At least one variable name has been over-written, if any
             # variables use the original name, they must get updated as well
             resolve_changed_variable_names(context, variable_names_to_resolve)
-<<<<<<< HEAD
-
-    else:
-        msg = "Extra context must be a dictionary or a list of dictionaries!"
-        raise ValueError(msg)
-=======
     else:
         raise ValueError("Extra context must be a dictionary or a list of dictionaries")
 
@@ -433,7 +285,6 @@
             f"No variable found in context whose name matches extra context "
             f"name '{extra_context_name}'"
         )
->>>>>>> c4b6110d
 
 
 def generate_context(
@@ -469,40 +320,20 @@
     context[file_stem] = obj
     # Overwrite context variable defaults with the default context from the
     # user's global config, if available
-<<<<<<< HEAD
-    if context_is_version_2(context[file_stem]):
-        logger.debug("Context is version 2")
-
-        if default_context:
-            try:
-                apply_overwrites_to_context_v2(obj, default_context)
-            except ValueError as error:
-                warnings.warn(f"Invalid default received: {error}")
-=======
     schema_version = infer_schema_version(context[file_stem])
     if schema_version != '1.0':
         logger.debug(f"Context is version {schema_version}")
         if default_context:
             apply_overwrites_to_context_v2(obj, default_context)
->>>>>>> c4b6110d
         if extra_context:
             apply_overwrites_to_context_v2(obj, extra_context)
     else:
         logger.debug("Context is version 1")
-<<<<<<< HEAD
-
-        if default_context:
-            try:
-                apply_overwrites_to_context(obj, default_context)
-            except ValueError as error:
-                warnings.warn(f"Invalid default received: {error}")
-=======
         if default_context:
             try:
                 apply_overwrites_to_context(obj, default_context)
             except ValueError as ex:
                 warnings.warn("Invalid default received: " + str(ex))
->>>>>>> c4b6110d
         if extra_context:
             apply_overwrites_to_context(obj, extra_context)
 
