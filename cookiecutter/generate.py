"""Functions for generating a project from a project template."""
import fnmatch
import json
import logging
import os
import shutil
import warnings
from collections import OrderedDict

from binaryornot.check import is_binary
from jinja2 import FileSystemLoader
from jinja2.exceptions import TemplateSyntaxError, UndefinedError

from cookiecutter.environment import StrictEnvironment
from cookiecutter.exceptions import (
    ContextDecodingException,
    FailedHookException,
    NonTemplatedInputDirException,
    OutputDirExistsException,
    UndefinedVariableInTemplate,
)
from cookiecutter.find import find_template
from cookiecutter.hooks import run_hook
from cookiecutter.utils import make_sure_path_exists, rmtree, work_in

from cookiecutter.schema import infer_schema_version


logger = logging.getLogger(__name__)


def is_copy_only_path(path, context):
    """Check whether the given `path` should only be copied and not rendered.

    Returns True if `path` matches a pattern in the given `context` dict,
    otherwise False.

    :param path: A file-system path referring to a file or dir that
        should be rendered or just copied.
    :param context: cookiecutter context.
    """
    try:
        for dont_render in context['cookiecutter']['_copy_without_render']:
            if fnmatch.fnmatch(path, dont_render):
                return True
    except KeyError:
        return False

    return False


def apply_overwrites_to_context(context, overwrite_context):
    """Modify the given context in place based on the overwrite_context."""
    for variable, overwrite in overwrite_context.items():
        if variable not in context:
            # Do not include variables which are not used in the template
            continue

        context_value = context[variable]

        if isinstance(context_value, list):
            # We are dealing with a choice variable
            if overwrite in context_value:
                # This overwrite is actually valid for the given context
                # Let's set it as default (by definition first item in list)
                # see ``cookiecutter.prompt.prompt_choice_for_config``
                context_value.remove(overwrite)
                context_value.insert(0, overwrite)
            else:
                raise ValueError(
                    "{} provided for choice variable {}, but the "
                    "choices are {}.".format(overwrite, variable, context_value)
                )
        else:
            # Simply overwrite the value for this variable
            context[variable] = overwrite


def apply_default_overwrites_to_context_v2(context, overwrite_default_context):
    """
    Modify the given version 2 context in place based on the
    overwrite_default_context.
    """

    for variable, overwrite in overwrite_default_context.items():
        var_dict = next(
            (d for d in context['template']['variables'] if d['name'] == variable), None
        )  # noqa
        if var_dict:
            if 'choices' in var_dict.keys():
                context_value = var_dict['choices']
            else:
                context_value = var_dict['default']

            if isinstance(context_value, list):
                # We are dealing with a choice variable
                if overwrite in context_value:
                    # This overwrite is actually valid for the given context
                    # Let's set it as default (by definition 1st item in list)
                    # see ``cookiecutter.prompt.prompt_choice_for_config``
                    context_value.remove(overwrite)
                    context_value.insert(0, overwrite)
                    var_dict['default'] = overwrite
            else:
                # Simply overwrite the value for this variable
                var_dict['default'] = overwrite


def resolve_changed_variable_names(context, variables_to_resolve):
    """
    The variable names contained in the variables_to_resolve dictionary's
    key names have been over-written with keys' value. Check the entire
    context and update any other variable context fields that may still
    reference the original variable name.
    """
    for var_name_to_resolve, new_var_name in variables_to_resolve.items():
        for variable in context['template']['variables']:
            for field_name in variable.keys():
                if isinstance(variable[field_name], str):
                    if var_name_to_resolve in variable[field_name]:
                        variable[field_name] = variable[field_name].replace(
                            var_name_to_resolve, new_var_name
                        )  # noqa

                elif isinstance(variable[field_name], list):
                    # a choices field could have an str item to update
                    for i, item in enumerate(variable[field_name]):
                        if isinstance(item, str):
                            if var_name_to_resolve in item:
                                variable[field_name][i] = item.replace(
                                    var_name_to_resolve, new_var_name
                                )  # noqa


def apply_overwrites_to_context_v2(context, extra_context):
    """
    Modify the given version 2 context in place based on extra_context.

    The extra_context parameter may be a dictionary or a list of dictionaries.

    If extra_context is a dictionary, the key is assumed to identify the
    variable's 'name' field and the value will be applied to the name field's
    default value -- this behavior is exactly like version 1 context overwrite
    behavior.

    When extra_context is a list of dictionaries, each dictionary MUST specify
    at the very least a 'name' key/value pair, or a ValueError is raised. The
    'name' key's value will be used to find the variable dictionary to
    overwrite by matching each dictionary's 'name' field.

    If extra_context is a list of dictionaries, apply the overwrite from each
    dictionary to it's matching variable's dictionary. This allows all fields
    of a variable to be updated. A match considers the variable's 'name' field
    only; any name fields in the extra_context list of dictionaries that do
    not match a variable 'name' field, are ignored. Any key/value pairs
    specified in an extra_content dictionary that are not already defined by
    the matching variable dictionary will raise a ValueError.

    Changing the 'name' Field
    -------------------------
    Changing the 'name' field requires a special syntax. Because the algorithm
    chosen to find a variable’s dictionary entry in the variables list of
    OrderDicts uses the variable’s ‘name’ field; it could not be used to
    simultaneously hold a new ‘name’ field value. Therefore the following
    extra context dictionary entry snytax was introduced to allow the ‘name’
    field of a variable to be changed:

        {
           'name': 'CURRENT_VARIABLE_NAME::NEW_VARIABLE_NAME',
        }

    So, for example, to change a variable’s ‘name’ field from
    ‘director_credit’ to ‘producer_credit’, would require:

        {
           'name': 'director_credit::producer_credit',
        }

    Removing a Field from a Variable
    --------------------------------
    It is possible that a previous extra context overwrite requires that a
    subsequent variable entry be removed.

    In order to accomplish this a remove field token is used in the extra
    context as follows:

        {
           'name': 'director_cut',
           'skip_if': '<<REMOVE::FIELD>>',
        }

    In the example above, the extra context overwrite results in the variable
    named ‘director_cut’ having it’s ‘skip_if’ field removed.

    Overwrite Considerations Regarding ‘default’ & ‘choices’ Fields
    ---------------------------------------------------------------
    When a variable is defined that has both the ‘default’ and the ‘choices’
    fields, these two fields influence each other. If one of these fields is
    updated, but not the other field, then the other field will be
    automatically updated by the overwrite logic.

    If both fields are updated, then the ‘default’ value will be moved to the
    first location of the ‘choices’ field if it exists elsewhere in the list;
    if the default value is not in the list, it will be added to the first
    location in the choices list.

    """
    if isinstance(extra_context, dict):
        apply_default_overwrites_to_context_v2(context, extra_context)
    elif isinstance(extra_context, list):
        variable_names_to_resolve = {}
        for item in extra_context:
            if isinstance(item, dict):
                if 'name' in item.keys():
                    replacement = _replace_extra_context_name(context, item)
                    if replacement:
                        old_name, new_name = replacement
                        variable_names_to_resolve[old_name] = new_name
                else:
                    raise ValueError(
                        f"Extra context dictionary item {item} is missing a 'name' key.")
            else:
                raise ValueError(
                    f"Extra context list item '{item}' is of type {type(item).__name__}, "
                    f"should be a dictionary.")
        if variable_names_to_resolve:
            # At least one variable name has been over-written, if any
            # variables use the original name, they must get updated as well
            resolve_changed_variable_names(context, variable_names_to_resolve)
    else:
        raise ValueError("Extra context must be a dictionary or a list of dictionaries")


def _replace_extra_context_name(context: dict, extra_context: dict):
    # extra_context['name'] may have a replace value of the form:
    #       'name_value::replace_name_value'
    split = extra_context['name'].split('::')
    extra_context_name = split[0]
    replace_name = split[1] if len(split) > 1 else None
    var_dict = next(
        (
            d
            for d in context['template']['variables']
            if d['name'] == extra_context_name
        ),
        None,
    )  # noqa
    if var_dict:
        # Since creation of new key/value pairs is NOT
        # desired, we only use a key that is common to both
        # the variables context and the extra context.
        common_keys = [
            key
            for key in extra_context.keys()
            if key in var_dict.keys()
        ]  # noqa
        for key in common_keys:
            if extra_context[key] == '<<REMOVE::FIELD>>':
                if key in ['default']:
                    raise ValueError(
                        "Cannot remove mandatory 'default' field"
                    )  # noqa
                var_dict.pop(key, None)
            else:
                # normal field update
                var_dict[key] = extra_context[key]

        # After all fields have been updated, there is some
        # house-keeping to do. The default/choices
        # house-keeping could effectively be no-ops if the
        # user did the correct thing.
        if ('default' in common_keys) & (
                'choices' in var_dict.keys()
        ):  # noqa
            # default updated, regardless if choices has been
            # updated, re-order choices based on default
            if var_dict['default'] in var_dict['choices']:
                var_dict['choices'].remove(var_dict['default'])  # noqa

            var_dict['choices'].insert(0, var_dict['default'])

        if ('default' not in common_keys) & (
                'choices' in common_keys
        ):  # noqa
            # choices updated, so update default based on
            # first location in choices
            var_dict['default'] = var_dict['choices'][0]

        if replace_name:
            var_dict['name'] = replace_name
            return extra_context_name, replace_name
    else:
        raise ValueError(
            f"No variable found in context whose name matches extra context "
            f"name '{extra_context_name}'")


def generate_context(
    context_file='cookiecutter.json', default_context=None, extra_context=None
):
    """Generate the context for a Cookiecutter project template.

    Loads the JSON file as a Python object, with key being the JSON filename.

    :param context_file: JSON file containing key/value pairs for populating
        the cookiecutter's variables.
    :param default_context: Dictionary containing config to take into account.
    :param extra_context: Dictionary containing configuration overrides
    """
    context = OrderedDict([])
    try:
        with open(context_file, encoding='utf-8') as file_handle:
            obj = json.load(file_handle, object_pairs_hook=OrderedDict)
    except ValueError as e:
        # JSON decoding error.  Let's throw a new exception that is more
        # friendly for the developer or user.
        full_fpath = os.path.abspath(context_file)
        json_exc_message = str(e)
        our_exc_message = (
            'JSON decoding error while loading "{0}".  Decoding'
            ' error details: "{1}"'.format(full_fpath, json_exc_message)
        )
        raise ContextDecodingException(our_exc_message)

    # Add the Python object to the context dictionary
    file_name = os.path.split(context_file)[1]
    file_stem = file_name.split('.')[0]
    context[file_stem] = obj
    # Overwrite context variable defaults with the default context from the
    # user's global config, if available
<<<<<<< HEAD
    schema_version = infer_schema_version(context[file_stem])
    if schema_version != '1.0':
        logger.debug(f"Context is version {schema_version}")
        if default_context:
            apply_overwrites_to_context_v2(obj, default_context)
        if extra_context:
            apply_overwrites_to_context_v2(obj, extra_context)
    else:
        logger.debug("Context is version 1")

        if default_context:
            apply_overwrites_to_context(obj, default_context)
        if extra_context:
            apply_overwrites_to_context(obj, extra_context)
=======
    if default_context:
        try:
            apply_overwrites_to_context(obj, default_context)
        except ValueError as ex:
            warnings.warn("Invalid default received: " + str(ex))
    if extra_context:
        apply_overwrites_to_context(obj, extra_context)
>>>>>>> 77debc51

    logger.debug('Context generated is %s', context)
    return context


def generate_file(project_dir, infile, context, env, skip_if_file_exists=False):
    """Render filename of infile as name of outfile, handle infile correctly.

    Dealing with infile appropriately:

        a. If infile is a binary file, copy it over without rendering.
        b. If infile is a text file, render its contents and write the
           rendered infile to outfile.

    Precondition:

        When calling `generate_file()`, the root template dir must be the
        current working directory. Using `utils.work_in()` is the recommended
        way to perform this directory change.

    :param project_dir: Absolute path to the resulting generated project.
    :param infile: Input file to generate the file from. Relative to the root
        template dir.
    :param context: Dict for populating the cookiecutter's variables.
    :param env: Jinja2 template execution environment.
    """
    logger.debug('Processing file %s', infile)

    # Render the path to the output file (not including the root project dir)
    outfile_tmpl = env.from_string(infile)

    outfile = os.path.join(project_dir, outfile_tmpl.render(**context))
    file_name_is_empty = os.path.isdir(outfile)
    if file_name_is_empty:
        logger.debug('The resulting file name is empty: %s', outfile)
        return

    if skip_if_file_exists and os.path.exists(outfile):
        logger.debug('The resulting file already exists: %s', outfile)
        return

    logger.debug('Created file at %s', outfile)

    # Just copy over binary files. Don't render.
    logger.debug("Check %s to see if it's a binary", infile)
    if is_binary(infile):
        logger.debug('Copying binary %s to %s without rendering', infile, outfile)
        shutil.copyfile(infile, outfile)
    else:
        # Force fwd slashes on Windows for get_template
        # This is a by-design Jinja issue
        infile_fwd_slashes = infile.replace(os.path.sep, '/')

        # Render the file
        try:
            tmpl = env.get_template(infile_fwd_slashes)
        except TemplateSyntaxError as exception:
            # Disable translated so that printed exception contains verbose
            # information about syntax error location
            exception.translated = False
            raise
        rendered_file = tmpl.render(**context)

        # Detect original file newline to output the rendered file
        # note: newline='' ensures newlines are not converted
        with open(infile, 'r', encoding='utf-8', newline='') as rd:
            rd.readline()  # Read the first line to load 'newlines' value

            # Use `_new_lines` overwrite from context, if configured.
            newline = rd.newlines
            if context['cookiecutter'].get('_new_lines', False):
                newline = context['cookiecutter']['_new_lines']
                logger.debug('Overwriting end line character with %s', newline)

        logger.debug('Writing contents to file %s', outfile)

        with open(outfile, 'w', encoding='utf-8', newline=newline) as fh:
            fh.write(rendered_file)

    # Apply file permissions to output file
    shutil.copymode(infile, outfile)


def render_and_create_dir(
    dirname, context, output_dir, environment, overwrite_if_exists=False
):
    """Render name of a directory, create the directory, return its path."""
    name_tmpl = environment.from_string(dirname)
    rendered_dirname = name_tmpl.render(**context)

    dir_to_create = os.path.normpath(os.path.join(output_dir, rendered_dirname))

    logger.debug(
        'Rendered dir %s must exist in output_dir %s', dir_to_create, output_dir
    )

    output_dir_exists = os.path.exists(dir_to_create)

    if output_dir_exists:
        if overwrite_if_exists:
            logger.debug(
                'Output directory %s already exists, overwriting it', dir_to_create
            )
        else:
            msg = 'Error: "{}" directory already exists'.format(dir_to_create)
            raise OutputDirExistsException(msg)
    else:
        make_sure_path_exists(dir_to_create)

    return dir_to_create, not output_dir_exists


def ensure_dir_is_templated(dirname):
    """Ensure that dirname is a templated directory name."""
    if '{{' in dirname and '}}' in dirname:
        return True
    else:
        raise NonTemplatedInputDirException


def _run_hook_from_repo_dir(
    repo_dir, hook_name, project_dir, context, delete_project_on_failure
):
    """Run hook from repo directory, clean project directory if hook fails.

    :param repo_dir: Project template input directory.
    :param hook_name: The hook to execute.
    :param project_dir: The directory to execute the script from.
    :param context: Cookiecutter project context.
    :param delete_project_on_failure: Delete the project directory on hook
        failure?
    """
    with work_in(repo_dir):
        try:
            run_hook(hook_name, project_dir, context)
        except FailedHookException:
            if delete_project_on_failure:
                rmtree(project_dir)
            logger.error(
                "Stopping generation because %s hook "
                "script didn't exit successfully",
                hook_name,
            )
            raise


def generate_files(
    repo_dir,
    context=None,
    output_dir='.',
    overwrite_if_exists=False,
    skip_if_file_exists=False,
    accept_hooks=True,
):
    """Render the templates and saves them to files.

    :param repo_dir: Project template input directory.
    :param context: Dict for populating the template's variables.
    :param output_dir: Where to output the generated project dir into.
    :param overwrite_if_exists: Overwrite the contents of the output directory
        if it exists.
    :param accept_hooks: Accept pre and post hooks if set to `True`.
    """
    template_dir = find_template(repo_dir)
    logger.debug('Generating project from %s...', template_dir)
    context = context or OrderedDict([])

    envvars = context.get('cookiecutter', {}).get('_jinja2_env_vars', {})

    unrendered_dir = os.path.split(template_dir)[1]
    ensure_dir_is_templated(unrendered_dir)
    env = StrictEnvironment(context=context, keep_trailing_newline=True, **envvars)
    try:
        project_dir, output_directory_created = render_and_create_dir(
            unrendered_dir, context, output_dir, env, overwrite_if_exists
        )
    except UndefinedError as err:
        msg = "Unable to create project directory '{}'".format(unrendered_dir)
        raise UndefinedVariableInTemplate(msg, err, context)

    # We want the Jinja path and the OS paths to match. Consequently, we'll:
    #   + CD to the template folder
    #   + Set Jinja's path to '.'
    #
    #  In order to build our files to the correct folder(s), we'll use an
    # absolute path for the target folder (project_dir)

    project_dir = os.path.abspath(project_dir)
    logger.debug('Project directory is %s', project_dir)

    # if we created the output directory, then it's ok to remove it
    # if rendering fails
    delete_project_on_failure = output_directory_created

    if accept_hooks:
        _run_hook_from_repo_dir(
            repo_dir, 'pre_gen_project', project_dir, context, delete_project_on_failure
        )

    with work_in(template_dir):
        env.loader = FileSystemLoader('.')

        for root, dirs, files in os.walk('.'):
            # We must separate the two types of dirs into different lists.
            # The reason is that we don't want ``os.walk`` to go through the
            # unrendered directories, since they will just be copied.
            copy_dirs = []
            render_dirs = []

            for d in dirs:
                d_ = os.path.normpath(os.path.join(root, d))
                # We check the full path, because that's how it can be
                # specified in the ``_copy_without_render`` setting, but
                # we store just the dir name
                if is_copy_only_path(d_, context):
                    copy_dirs.append(d)
                else:
                    render_dirs.append(d)

            for copy_dir in copy_dirs:
                indir = os.path.normpath(os.path.join(root, copy_dir))
                outdir = os.path.normpath(os.path.join(project_dir, indir))
                outdir = env.from_string(outdir).render(**context)
                logger.debug('Copying dir %s to %s without rendering', indir, outdir)
                shutil.copytree(indir, outdir)

            # We mutate ``dirs``, because we only want to go through these
            # dirs recursively
            dirs[:] = render_dirs
            for d in dirs:
                unrendered_dir = os.path.join(project_dir, root, d)
                try:
                    render_and_create_dir(
                        unrendered_dir, context, output_dir, env, overwrite_if_exists
                    )
                except UndefinedError as err:
                    if delete_project_on_failure:
                        rmtree(project_dir)
                    _dir = os.path.relpath(unrendered_dir, output_dir)
                    msg = "Unable to create directory '{}'".format(_dir)
                    raise UndefinedVariableInTemplate(msg, err, context)

            for f in files:
                infile = os.path.normpath(os.path.join(root, f))
                if is_copy_only_path(infile, context):
                    outfile_tmpl = env.from_string(infile)
                    outfile_rendered = outfile_tmpl.render(**context)
                    outfile = os.path.join(project_dir, outfile_rendered)
                    logger.debug(
                        'Copying file %s to %s without rendering', infile, outfile
                    )
                    shutil.copyfile(infile, outfile)
                    shutil.copymode(infile, outfile)
                    continue
                try:
                    generate_file(
                        project_dir, infile, context, env, skip_if_file_exists
                    )
                except UndefinedError as err:
                    if delete_project_on_failure:
                        rmtree(project_dir)
                    msg = "Unable to create file '{}'".format(infile)
                    raise UndefinedVariableInTemplate(msg, err, context)

    if accept_hooks:
        _run_hook_from_repo_dir(
            repo_dir,
            'post_gen_project',
            project_dir,
            context,
            delete_project_on_failure,
        )

    return project_dir<|MERGE_RESOLUTION|>--- conflicted
+++ resolved
@@ -328,7 +328,6 @@
     context[file_stem] = obj
     # Overwrite context variable defaults with the default context from the
     # user's global config, if available
-<<<<<<< HEAD
     schema_version = infer_schema_version(context[file_stem])
     if schema_version != '1.0':
         logger.debug(f"Context is version {schema_version}")
@@ -338,20 +337,10 @@
             apply_overwrites_to_context_v2(obj, extra_context)
     else:
         logger.debug("Context is version 1")
-
         if default_context:
             apply_overwrites_to_context(obj, default_context)
         if extra_context:
             apply_overwrites_to_context(obj, extra_context)
-=======
-    if default_context:
-        try:
-            apply_overwrites_to_context(obj, default_context)
-        except ValueError as ex:
-            warnings.warn("Invalid default received: " + str(ex))
-    if extra_context:
-        apply_overwrites_to_context(obj, extra_context)
->>>>>>> 77debc51
 
     logger.debug('Context generated is %s', context)
     return context
