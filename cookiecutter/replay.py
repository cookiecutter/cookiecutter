"""
cookiecutter.replay.

-------------------
"""
import json
from pathlib import Path

from cookiecutter.utils import make_sure_path_exists


def get_file_name(replay_dir, template_name):
    """Get the name of file."""
    suffix = '.json' if not template_name.endswith('.json') else ''
<<<<<<< HEAD
    file_name = '{}{}'.format(template_name, suffix)
    return str(Path(replay_dir, file_name))
=======
    file_name = f'{template_name}{suffix}'
    return os.path.join(replay_dir, file_name)
>>>>>>> fdffddb3


def dump(replay_dir, template_name, context):
    """Write json data to file."""
    if not make_sure_path_exists(replay_dir):
        raise OSError(f'Unable to create replay dir at {replay_dir}')

    if not isinstance(template_name, str):
        raise TypeError('Template name is required to be of type str')

    if not isinstance(context, dict):
        raise TypeError('Context is required to be of type dict')

    if 'cookiecutter' not in context:
        raise ValueError('Context is required to contain a cookiecutter key')

    replay_file = get_file_name(replay_dir, template_name)

    with open(replay_file, 'w') as outfile:
        json.dump(context, outfile, indent=2)


def load(replay_dir, template_name):
    """Read json data from file."""
    if not isinstance(template_name, str):
        raise TypeError('Template name is required to be of type str')

    replay_file = get_file_name(replay_dir, template_name)

    with open(replay_file) as infile:
        context = json.load(infile)

    if 'cookiecutter' not in context:
        raise ValueError('Context is required to contain a cookiecutter key')

    return context<|MERGE_RESOLUTION|>--- conflicted
+++ resolved
@@ -12,13 +12,8 @@
 def get_file_name(replay_dir, template_name):
     """Get the name of file."""
     suffix = '.json' if not template_name.endswith('.json') else ''
-<<<<<<< HEAD
-    file_name = '{}{}'.format(template_name, suffix)
+    file_name = f'{template_name}{suffix}'
     return str(Path(replay_dir, file_name))
-=======
-    file_name = f'{template_name}{suffix}'
-    return os.path.join(replay_dir, file_name)
->>>>>>> fdffddb3
 
 
 def dump(replay_dir, template_name, context):
