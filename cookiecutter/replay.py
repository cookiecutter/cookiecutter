--- conflicted
+++ resolved
@@ -38,13 +38,8 @@
 
     replay_file = get_file_name(replay_dir, template_name)
 
-<<<<<<< HEAD
     with open(replay_file, 'w') as outfile:
-        json.dump(context, outfile)
-=======
-    with open(replay_file, "w") as outfile:
         json.dump(context, outfile, indent=2)
->>>>>>> 527f7164
 
 
 def load(replay_dir, template_name):
