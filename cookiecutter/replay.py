"""
cookiecutter.replay.

-------------------
"""
import json
import os

from cookiecutter.utils import make_sure_path_exists


def get_file_name(replay_dir, template_name):
<<<<<<< HEAD
    suffix = '.json' if not template_name.endswith('.json') else ''
    file_name = '{}{}'.format(template_name, suffix)
=======
    """Get the name of file."""
    file_name = '{}.json'.format(template_name)
>>>>>>> 7f6804c4
    return os.path.join(replay_dir, file_name)


def dump(replay_dir, template_name, context):
    """Write json data to file."""
    if not make_sure_path_exists(replay_dir):
        raise IOError('Unable to create replay dir at {}'.format(replay_dir))

    if not isinstance(template_name, str):
        raise TypeError('Template name is required to be of type str')

    if not isinstance(context, dict):
        raise TypeError('Context is required to be of type dict')

    if 'cookiecutter' not in context:
        raise ValueError('Context is required to contain a cookiecutter key')

    replay_file = get_file_name(replay_dir, template_name)

    with open(replay_file, 'w') as outfile:
        json.dump(context, outfile, indent=2)


def load(replay_dir, template_name):
    """Read json data from file."""
    if not isinstance(template_name, str):
        raise TypeError('Template name is required to be of type str')

    replay_file = get_file_name(replay_dir, template_name)

    with open(replay_file, 'r') as infile:
        context = json.load(infile)

    if 'cookiecutter' not in context:
        raise ValueError('Context is required to contain a cookiecutter key')

    return context<|MERGE_RESOLUTION|>--- conflicted
+++ resolved
@@ -10,13 +10,9 @@
 
 
 def get_file_name(replay_dir, template_name):
-<<<<<<< HEAD
+    """Get the name of file."""
     suffix = '.json' if not template_name.endswith('.json') else ''
     file_name = '{}{}'.format(template_name, suffix)
-=======
-    """Get the name of file."""
-    file_name = '{}.json'.format(template_name)
->>>>>>> 7f6804c4
     return os.path.join(replay_dir, file_name)
 
 
