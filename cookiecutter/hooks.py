# -*- coding: utf-8 -*-

"""Functions for discovering and executing various cookiecutter hooks."""

import errno
import io
import logging
import os
import subprocess
import sys
import tempfile

from cookiecutter import utils
from cookiecutter.environment import StrictEnvironment
from .exceptions import FailedHookException

logger = logging.getLogger(__name__)

_HOOKS = [
    'pre_gen_project',
    'post_gen_project',
]
EXIT_SUCCESS = 0


def valid_hook(hook_file, hook_name):
    """Determine if a hook file is valid.

    :param hook_file: The hook file to consider for validity
    :param hook_name: The hook to find
    :return: The hook file validity
    """
    filename = os.path.basename(hook_file)
    basename = os.path.splitext(filename)[0]

    matching_hook = basename == hook_name
    supported_hook = basename in _HOOKS
    backup_file = filename.endswith('~')

    return matching_hook and supported_hook and not backup_file


def find_hook(hook_name, hooks_dir='hooks'):
    """Return a dict of all hook scripts provided.

    Must be called with the project template as the current working directory.
    Dict's key will be the hook/script's name, without extension, while values
    will be the absolute path to the script. Missing scripts will not be
    included in the returned dict.

    :param hook_name: The hook to find
    :param hooks_dir: The hook directory in the template
    :return: The absolute path to the hook script or None
    """
    logger.debug('hooks_dir is {}'.format(os.path.abspath(hooks_dir)))

    if not os.path.isdir(hooks_dir):
        logger.debug('No hooks/ dir in template_dir')
        return None

    for hook_file in os.listdir(hooks_dir):
        if valid_hook(hook_file, hook_name):
            return os.path.abspath(os.path.join(hooks_dir, hook_file))

    return None


def run_script(script_path, cwd='.'):
    """Execute a script from a working directory.

    :param script_path: Absolute path to the script to run.
    :param cwd: The directory to run the script from.
    """
    run_thru_shell = sys.platform.startswith('win')
    if script_path.endswith('.py'):
        script_command = [sys.executable, script_path]
    else:
        script_command = [script_path]

    utils.make_executable(script_path)

    try:
        proc = subprocess.Popen(
            script_command,
            shell=run_thru_shell,
            cwd=cwd
        )
        exit_status = proc.wait()
        if exit_status != EXIT_SUCCESS:
            raise FailedHookException(
                'Hook script failed (exit status: {})'.format(exit_status)
            )
    except OSError as os_error:
        if os_error.errno == errno.ENOEXEC:
            raise FailedHookException(
                'Hook script failed, might be an '
                'empty file or missing a shebang'
            )
        raise FailedHookException(
            'Hook script failed (error: {})'.format(os_error)
        )


def run_script_with_context(script_path, cwd, context):
    """Execute a script after rendering it with Jinja.

    :param script_path: Absolute path to the script to run.
    :param cwd: The directory to run the script from.
    :param context: Cookiecutter project template context.
    """
    _, extension = os.path.splitext(script_path)

    contents = io.open(script_path, 'r', encoding='utf-8').read()

    with tempfile.NamedTemporaryFile(
        delete=False,
        mode='wb',
        suffix=extension
    ) as temp:
        env = StrictEnvironment(
            context=context,
            keep_trailing_newline=True,
        )
        template = env.from_string(contents)
        output = template.render(**context)
        temp.write(output.encode('utf-8'))

    run_script(temp.name, cwd)


def run_hook(hook_name, project_dir, context):
    """
    Try to find and execute a hook from the specified project directory.

    :param hook_name: The hook to execute.
    :param project_dir: The directory to execute the script from.
    :param context: Cookiecutter project context.
    """
    script = find_hook(hook_name)
    if script is None:
<<<<<<< HEAD
        logger.debug('No hooks found')
=======
        logging.debug("No {0} hook found".format(hook_name))
>>>>>>> f0536e11
        return
    logger.debug('Running hook {}'.format(hook_name))
    run_script_with_context(script, project_dir, context)<|MERGE_RESOLUTION|>--- conflicted
+++ resolved
@@ -138,11 +138,7 @@
     """
     script = find_hook(hook_name)
     if script is None:
-<<<<<<< HEAD
-        logger.debug('No hooks found')
-=======
-        logging.debug("No {0} hook found".format(hook_name))
->>>>>>> f0536e11
+        logger.debug('No {} hook found'.format(hook_name))
         return
     logger.debug('Running hook {}'.format(hook_name))
     run_script_with_context(script, project_dir, context)