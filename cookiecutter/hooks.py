#!/usr/bin/env python
# -*- coding: utf-8 -*-

"""
cookiecutter.hooks
------------------

Functions for discovering and executing various cookiecutter hooks.
"""

import logging
import os
import subprocess
import sys

<<<<<<< HEAD
=======
from .utils import make_sure_path_exists, work_in
>>>>>>> d4c14f37

_HOOKS = [
    'pre_gen_project',
    'post_gen_project',
    # TODO: other hooks should be listed here
]

def find_hooks():
    '''
    Must be called with the project template as the current working directory.
    Returns a dict of all hook scripts provided.
    Dict's key will be the hook/script's name, without extension, while
    values will be the absolute path to the script.
    Missing scripts will not be included in the returned dict.
    '''
    hooks_dir = 'hooks'
    r = {}
    logging.debug("hooks_dir is {0}".format(hooks_dir))
    if not os.path.isdir(hooks_dir):
        logging.debug("No hooks/ dir in template_dir")
        return r
    for f in os.listdir(hooks_dir):
        basename = os.path.splitext(os.path.basename(f))[0]
        if basename in _HOOKS:
            r[basename] = os.path.abspath(os.path.join(hooks_dir, f))
    return r


def _run_hook(script_path, cwd='.'):
    '''
    Run a sigle external script located at `script_path` (path should be
    absolute).
    If `cwd` is provided, the script will be run from that directory.
    '''
    run_thru_shell = sys.platform.startswith('win')
    if script_path.endswith('.py'):
        script_command = [sys.executable, script_path]
    else:
        script_command = [script_path]
    proc = subprocess.Popen(
        script_command,
        shell=run_thru_shell,
        cwd=cwd
    )
    proc.wait()

def run_hook(hook_name, project_dir):
    '''
    Try and find a script mapped to `hook_name` in the current working directory,
    and execute it from `project_dir`.
    '''
    script = find_hooks().get(hook_name)
    if script is None:
        logging.debug("No hooks found")
        return
    return _run_hook(script, project_dir)<|MERGE_RESOLUTION|>--- conflicted
+++ resolved
@@ -13,10 +13,8 @@
 import subprocess
 import sys
 
-<<<<<<< HEAD
-=======
 from .utils import make_sure_path_exists, work_in
->>>>>>> d4c14f37
+
 
 _HOOKS = [
     'pre_gen_project',
