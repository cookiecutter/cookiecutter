--- conflicted
+++ resolved
@@ -122,19 +122,10 @@
     :param project_dir: The directory to execute the script from.
     :param context: Cookiecutter project context.
     """
-<<<<<<< HEAD
     scripts = find_hook(hook_name)
     if not scripts:
-        logger.debug('No {} hook found'.format(hook_name))
-        return
-    logger.debug('Running hook {}'.format(hook_name))
-    for script in scripts:
-        run_script_with_context(script, project_dir, context)
-=======
-    script = find_hook(hook_name)
-    if script is None:
         logger.debug('No %s hook found', hook_name)
         return
     logger.debug('Running hook %s', hook_name)
-    run_script_with_context(script, project_dir, context)
->>>>>>> d7e7b288
+    for script in scripts:
+        run_script_with_context(script, project_dir, context)