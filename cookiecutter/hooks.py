"""Functions for discovering and executing various cookiecutter hooks."""

import errno
import logging
import os
import subprocess
import sys
import tempfile
import warnings
from collections import OrderedDict
from pathlib import Path
from typing import Dict, Union

from jinja2.exceptions import UndefinedError

from cookiecutter import utils
from cookiecutter.exceptions import FailedHookException
from cookiecutter.generate import UndefinedVariableInTemplate
from cookiecutter.utils import (
    create_env_with_context,
    create_tmp_repo_dir,
    make_sure_path_exists,
    rmtree,
    work_in,
)

logger = logging.getLogger(__name__)

_HOOKS = [
    'pre_prompt',
    'pre_gen_project',
    'post_gen_project',
]
EXIT_SUCCESS = 0

hook_directories_for_repos: Dict[
    Union[str, os.PathLike], tempfile.TemporaryDirectory
] = {}


def valid_hook(hook_file, hook_name):
    """Determine if a hook file is valid.

    :param hook_file: The hook file to consider for validity
    :param hook_name: The hook to find
    :return: The hook file validity
    """
    filename = os.path.basename(hook_file)
    basename = os.path.splitext(filename)[0]
    matching_hook = basename == hook_name
    supported_hook = basename in _HOOKS
    backup_file = filename.endswith('~')

    return matching_hook and supported_hook and not backup_file


def find_hook(hook_name, hooks_dir='hooks'):
    """Return a dict of all hook scripts provided.

    Must be called with the project template as the current working directory.
    Dict's key will be the hook/script's name, without extension, while values
    will be the absolute path to the script. Missing scripts will not be
    included in the returned dict.

    :param hook_name: The hook to find
    :param hooks_dir: The hook directory in the template
    :return: The absolute path to the hook script or None
    """
    logger.debug('hooks_dir is %s', os.path.abspath(hooks_dir))

    if not os.path.isdir(hooks_dir):
        logger.debug('No hooks/dir in template_dir')
        return None

    scripts = []
    for hook_file in os.listdir(hooks_dir):
        if valid_hook(hook_file, hook_name):
            scripts.append(os.path.abspath(os.path.join(hooks_dir, hook_file)))

    if len(scripts) == 0:
        return None
    return scripts


def run_script(script_path, cwd='.'):
    """Execute a script from a working directory.

    :param script_path: Absolute path to the script to run.
    :param cwd: The directory to run the script from.
    """
    run_thru_shell = sys.platform.startswith('win')
    if script_path.endswith('.py'):
        script_command = [sys.executable, script_path]
    else:
        script_command = [script_path]

    utils.make_executable(script_path)

    try:
        proc = subprocess.Popen(script_command, shell=run_thru_shell, cwd=cwd)  # nosec
        exit_status = proc.wait()
        if exit_status != EXIT_SUCCESS:
            raise FailedHookException(
                f'Hook script failed (exit status: {exit_status})'
            )
    except OSError as err:
        if err.errno == errno.ENOEXEC:
            raise FailedHookException(
                'Hook script failed, might be an empty file or missing a shebang'
            ) from err
        raise FailedHookException(f'Hook script failed (error: {err})') from err


def run_script_with_context(script_path, cwd, context):
    """Execute a script after rendering it with Jinja.

    :param script_path: Absolute path to the script to run.
    :param cwd: The directory to run the script from.
    :param context: Cookiecutter project template context.
    """
    _, extension = os.path.splitext(script_path)

    with open(script_path, encoding='utf-8') as file:
        contents = file.read()

    with tempfile.NamedTemporaryFile(delete=False, mode='wb', suffix=extension) as temp:
        env = create_env_with_context(context)
        template = env.from_string(contents)
        output = template.render(**context)
        temp.write(output.encode('utf-8'))

    run_script(temp.name, cwd)


def run_hook(hook_name, project_dir, context):
    """
    Try to find and execute a hook from the specified project directory.

    :param hook_name: The hook to execute.
    :param project_dir: The directory to execute the script from.
    :param context: Cookiecutter project context.
    """
    scripts = find_hook(hook_name)
    if not scripts:
        logger.debug('No %s hook found', hook_name)
        return
    logger.debug('Running hook %s', hook_name)
    for script in scripts:
        run_script_with_context(script, project_dir, context)


def run_hook_from_repo_dir(
    repo_dir, hook_name, project_dir, context, delete_project_on_failure
):
    """Run hook from repo directory, clean project directory if hook fails.

    :param repo_dir: Project template input directory.
    :param hook_name: The hook to execute.
    :param project_dir: The directory to execute the script from.
    :param context: Cookiecutter project context.
    :param delete_project_on_failure: Delete the project directory on hook
        failure?
    """
    warnings.warn(
        "The 'run_hook_from_repo_dir' function is deprecated, "
        "and will be removed in a future release.\n"
        "Use 'cookiecutter.hooks.run_hook_from_rendered_hooks_dir' "
        "after rendering hooks with 'cookiecutter.hooks.render_hooks' "
        "instead.",
        DeprecationWarning,
        2,
    )

    with work_in(repo_dir):
        try:
            run_hook(hook_name, project_dir, context)
        except (
            FailedHookException,
            UndefinedError,
        ):
            if delete_project_on_failure:
                rmtree(project_dir)
            logger.error(
                "Stopping generation because %s hook "
                "script didn't exit successfully",
                hook_name,
            )
            raise


def run_hook_from_rendered_hooks_dir(
    repo_dir, hook_name, project_dir, delete_project_on_failure
):
    """
    Try to find and execute a hook from the specified project directory.

    :param repo_dir: Project template input directory.
    :param hook_name: The hook to execute.
    :param project_dir: The directory to execute the script from.
    :param delete_project_on_failure: Delete the project directory on hook
        failure?
    """
    hooks_temp_directory = hook_directories_for_repos.get(repo_dir)
    if not hooks_temp_directory:
        return None

    scripts = find_hook(hook_name, hooks_dir=hooks_temp_directory.name)
    if not scripts:
        logger.debug('No %s hook found', hook_name)
        return
    logger.debug('Running hook %s', hook_name)
    try:
        for script in scripts:
            run_script(script, project_dir)
    except FailedHookException:
        if delete_project_on_failure:
            rmtree(project_dir)
        logger.error(
            "Stopping generation because %s hook " "script didn't exit successfully",
            hook_name,
        )
        raise


def run_pre_prompt_hook(repo_dir: "os.PathLike[str]") -> Path:
    """Run pre_prompt hook from repo directory.

    :param repo_dir: Project template input directory.
    """
    # Check if we have a valid pre_prompt script
    with work_in(repo_dir):
        scripts = find_hook('pre_prompt')
        if not scripts:
            return repo_dir

    # Create a temporary directory
    repo_dir = create_tmp_repo_dir(repo_dir)
    with work_in(repo_dir):
        scripts = find_hook('pre_prompt')
        for script in scripts:
            try:
                run_script(script, repo_dir)
<<<<<<< HEAD
            except FailedHookException as e:
                raise FailedHookException('Pre-Prompt Hook script failed') from e
    return repo_dir
=======
            except FailedHookException:
                raise FailedHookException('Pre-Prompt Hook script failed')
    return repo_dir


def render_hooks(repo_dir, context=None, keep_project_on_failure: bool = False) -> None:
    """Render the whole hooks directory to a temporary directory.

    :param repo_dir: Project template input directory.
    :param context: Cookiecutter project context.
    :param keep_project_on_failure: Keep the generated project directory even when
        generation fails
    """
    hooks_dir = Path(repo_dir, 'hooks')
    if not hooks_dir.exists():
        return None

    context = context or OrderedDict([])
    env = create_env_with_context(context)

    rendered_hooks_dir = tempfile.TemporaryDirectory()
    logger.debug("Creating temp folder for hooks in %s", rendered_hooks_dir.name)
    output_dir = Path(rendered_hooks_dir.name)

    with work_in(hooks_dir):
        pre_prompt_scripts = set(Path(f) for f in (find_hook('pre_prompt') or []))
        for root, dirs, files in os.walk('.'):
            for d in dirs:
                make_sure_path_exists(Path(output_dir, root, d))
            for f in files:
                infile = Path(root, f)
                if infile in pre_prompt_scripts:
                    continue
                outfile = Path(output_dir, root, f)
                logger.debug('Rendering file %s', infile)

                template = env.from_string(infile.read_text(encoding='utf-8'))
                try:
                    output = template.render(**context)
                except UndefinedError as err:
                    if not keep_project_on_failure:
                        rendered_hooks_dir.cleanup()
                    msg = f"Unable to create file '{infile}'"
                    raise UndefinedVariableInTemplate(msg, err, context) from err

                outfile.write_text(output, encoding='utf-8')

    hook_directories_for_repos[repo_dir] = rendered_hooks_dir
>>>>>>> 09ab6b21
<|MERGE_RESOLUTION|>--- conflicted
+++ resolved
@@ -240,13 +240,8 @@
         for script in scripts:
             try:
                 run_script(script, repo_dir)
-<<<<<<< HEAD
             except FailedHookException as e:
                 raise FailedHookException('Pre-Prompt Hook script failed') from e
-    return repo_dir
-=======
-            except FailedHookException:
-                raise FailedHookException('Pre-Prompt Hook script failed')
     return repo_dir
 
 
@@ -292,5 +287,4 @@
 
                 outfile.write_text(output, encoding='utf-8')
 
-    hook_directories_for_repos[repo_dir] = rendered_hooks_dir
->>>>>>> 09ab6b21
+    hook_directories_for_repos[repo_dir] = rendered_hooks_dir