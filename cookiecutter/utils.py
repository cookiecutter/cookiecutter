"""Helper functions used throughout Cookiecutter."""

from __future__ import annotations

import contextlib
import logging
import os
import shutil
import stat
import tempfile
from pathlib import Path
from typing import TYPE_CHECKING, Any, Iterator

from jinja2.ext import Extension

from cookiecutter.environment import StrictEnvironment

if TYPE_CHECKING:
    from jinja2 import Environment

logger = logging.getLogger(__name__)


<<<<<<< HEAD
def force_delete(func, path, exc_info) -> None:  # type: ignore[no-untyped-def]
=======
def force_delete(func, path, _exc_info) -> None:
>>>>>>> d49426c3
    """Error handler for `shutil.rmtree()` equivalent to `rm -rf`.

    Usage: `shutil.rmtree(path, onerror=force_delete)`
    From https://docs.python.org/3/library/shutil.html#rmtree-example
    """
    os.chmod(path, stat.S_IWRITE)
    func(path)


def rmtree(path: Path | str) -> None:
    """Remove a directory and all its contents. Like rm -rf on Unix.

    :param path: A directory path.
    """
    shutil.rmtree(path, onerror=force_delete)


def make_sure_path_exists(path: Path | str) -> None:
    """Ensure that a directory exists.

    :param path: A directory tree path for creation.
    """
    logger.debug('Making sure path exists (creates tree if not exist): %s', path)
    try:
        Path(path).mkdir(parents=True, exist_ok=True)
    except OSError as error:
        raise OSError(f'Unable to create directory at {path}') from error


@contextlib.contextmanager
def work_in(dirname: Path | str | None = None) -> Iterator[None]:
    """Context manager version of os.chdir.

    When exited, returns to the working directory prior to entering.
    """
    curdir = os.getcwd()
    try:
        if dirname is not None:
            os.chdir(dirname)
        yield
    finally:
        os.chdir(curdir)


def make_executable(script_path: Path | str) -> None:
    """Make `script_path` executable.

    :param script_path: The file to change
    """
    status = os.stat(script_path)
    os.chmod(script_path, status.st_mode | stat.S_IEXEC)


def simple_filter(filter_function) -> type[Extension]:  # type: ignore[no-untyped-def]
    """Decorate a function to wrap it in a simplified jinja2 extension."""

    class SimpleFilterExtension(Extension):
        def __init__(self, environment: Environment) -> None:
            super().__init__(environment)
            environment.filters[filter_function.__name__] = filter_function

    SimpleFilterExtension.__name__ = filter_function.__name__
    return SimpleFilterExtension


def create_tmp_repo_dir(repo_dir: Path | str) -> Path:
    """Create a temporary dir with a copy of the contents of repo_dir."""
    repo_dir = Path(repo_dir).resolve()
    base_dir = tempfile.mkdtemp(prefix='cookiecutter')
    new_dir = f"{base_dir}/{repo_dir.name}"
    logger.debug(f'Copying repo_dir from {repo_dir} to {new_dir}')
    shutil.copytree(repo_dir, new_dir)
    return Path(new_dir)


def create_env_with_context(context: dict[str, Any]) -> StrictEnvironment:
    """Create a jinja environment using the provided context."""
    envvars = context.get('cookiecutter', {}).get('_jinja2_env_vars', {})

    return StrictEnvironment(context=context, keep_trailing_newline=True, **envvars)<|MERGE_RESOLUTION|>--- conflicted
+++ resolved
@@ -21,11 +21,7 @@
 logger = logging.getLogger(__name__)
 
 
-<<<<<<< HEAD
-def force_delete(func, path, exc_info) -> None:  # type: ignore[no-untyped-def]
-=======
-def force_delete(func, path, _exc_info) -> None:
->>>>>>> d49426c3
+def force_delete(func, path, _exc_info) -> None:  # type: ignore[no-untyped-def]
     """Error handler for `shutil.rmtree()` equivalent to `rm -rf`.
 
     Usage: `shutil.rmtree(path, onerror=force_delete)`
