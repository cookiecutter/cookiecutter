--- conflicted
+++ resolved
@@ -17,17 +17,10 @@
 def unzip(
     zip_uri: str,
     is_url: bool,
-<<<<<<< HEAD
-    clone_to_dir: os.PathLike[str] = ".",
-    no_input: bool = False,
-    password: str | None = None,
-):
-=======
     clone_to_dir: os.PathLike[str] | str = ".",
     no_input: bool = False,
     password: str | None = None,
 ) -> str:
->>>>>>> f0b1c82f
     """Download and unpack a zipfile at a given URI.
 
     This will download the zipfile to the cookiecutter repository,
