from typing import Optional

import jsonschema
from jsonschema import ValidationError

schema_1_0 = {
    "$schema": "http://json-schema.org/draft-07/schema#",
    "title": "cookiecutter-schema-1.0",
    "type": "object",
    # schema 1.0 is trivial: mapping from any variable name to a string or list of strings
    "patternProperties": {
        "^.+$": {
            "anyOf": [
                {"type": "string"},
                {"type": "array", "items": {"type": "string"}},
            ]
        }
    },
    "additionalProperties": False,
}

schema_2_0 = {
    "$schema": "http://json-schema.org/draft-07/schema#",
    "title": "cookiecutter-schema-2.0",
    "type": "object",
    "properties": {
        # cookiecutter schema version
        "version": {"type": "string", "enum": ["2.0", "2"]},
        # name of the template
        "name": {"type": "string"},
        # description of the template
        "description": {"type": "string"},
        # list of authors (may include email addresses or other contact information)
        "authors": {"type": "array", "items": {"type": "string"}},
        # version number of the cookiecutter template
        "template_version": {"type": "string"},
        # min version of cookiecutter that is required by the template
        "cookiecutter_version": {"type": "string"},
        # python version constraints of the template
        "python_requires": {"type": "string"},
        # license of the template
        "license": {"type": "string"},
        # keywords that describe the goals of the template
        "keywords": {"type": "array", "items": {"type": "string"}},
        # the canonical url from where the template can be retrieved
        "url": {"type": "string"},
        # definition of the template's variables
        "variables": {
            "type": "array",
            "items": {
                "type": "object",
                "properties": {
                    # variable name (must be a valid python variable name)
                    "name": {"type": "string"},
                    # the default value for that variable
                    "default": {},
                    # text that will be displayed before the input field (keep it short!)
                    "prompt": {"type": "string"},
                    # more detailed description of this variable
                    "description": {"type": "string"},
                    # input data type (string, boolean, etc.)
                    "type": {
                        "type": "string",
                        "enum": [
                            "boolean",
                            "yes_no",
                            "int",
                            "float",
                            "uuid",
                            "json",
                            "string",
                        ],
                    },
                    # validate user input with this regex
                    "validation": {"type": "string"},
                    # display this message if validation failed
                    "validation_msg": {"type": "string"},
                    # regex flags used with the validation string 
                    "validation_flags": {
                        "type": "array",
                        "items": {
                            "type": "string",
                            "enum": [
                                "ascii",
                                "debug",
                                "ignorecase",
                                "locale",
                                "mulitline",
                                "dotall",
                                "verbose",
                            ],
                        },
                    },
                    # a list of items to choose from
                    "choices": {"type": "array", "items": {"type": "string"}},
                    # don't prompt the user for this variable, if this is set to false
                    "prompt_user": {"type": "boolean"},
                    # hide user input while typing (e.g. if you're asking for a password)
                    "hide_input": {"type": "boolean"},
                    # only show this prompt, if the specified condition is true
                    "do_if": {"type": "string"},
                    # skip this prompt, if the specified condition is true
                    "skip_if": {"type": "string"},
                    # skip to this variable name, if the user selected "no" in a "yes_no" prompt
                    "if_no_skip_to": {"type": "string"},
                    # skip to this variable name, if the user selected "yes" in a "yes_no" prompt
                    "if_yes_skip_to": {"type": "string"},
<<<<<<< HEAD
                    "validation_flags": {
                        "type": "array",
                        "items": {
                            "type": "string",
                            "enum": [
                                "ascii",
                                "debug",
                                "ignorecase",
                                "locale",
                                "mulitline",
                                "dotall",
                                "verbose",
                            ],
                        },
                    },
=======
>>>>>>> a77fb678
                },
                "required": ["name", "type"],
            },
        },
    },
    "required": ["name", "version", "variables"],
}

# mapping from valid schema version names to their json schema instances
schema_versions = {
    '1.0': schema_1_0,
    '1': schema_1_0,
    '2.0': schema_2_0,
    '2': schema_2_0,
    'latest': schema_2_0,
}

# cookiecutter schema versions in chronological order
schema_chronology = ['1.0', '2.0']


def validate(d: dict, version=None) -> None:
    """
    Validate the a cookiecutter.json (as Python dict) against the specified cookiecutter schema
    version. If the version is undefined, the version that is declared in the cookiecutter.json
    is used. If no version declaration is found, schema version 1.0 is assumed.
    Raises a ValidationError if schema validation failed. Raises a ValueError, if the specified
    schema version is not supported.

    :param d: the cookiecutter.json as Python dict
    :param version: the schema version to validate against (optional)
    :return: None, if validation was successful, otherwise errors are raised
    :raises ValueError: if the schema version is not supported
    :raises ValidationError: if schema validation was not successful
    """
    if version:
        # a version number has been explicitly defined
        _validate(d, version)
    elif "version" in d:
        # at this point we can't be sure if this is a legacy cookiecutter which happens to contain
        # a "version" variable or a new cookiecutter with a version field
        try:
            # check the legacy path first
            _validate(d, '1.0')
        except ValidationError:
            # not a legacy cookiecutter - use the declared version number
            _validate(d, d['version'])
    else:
        # assuming schema 1.0.0, since no version has been defined explicitly or implicitly
        _validate(d, '1.0')


def _validate(d: dict, version: str):
    """
    Validate the specified cookiecutter.json (as Python dict) against the specified
    cookiecutter schema version. If the version number is undefined or not supported,
    a ValueError is raised.

    :param d: the cookiecutter.json as Python dict
    :param version: use this schema version to validate the cookiecutter.json
    :return: None, if validation was successful, otherwise errors are raised
    :raises ValueError: if the schema version is undefined or not supported
    :raises ValidationError: if schema validation was not successful
    """
    if version not in schema_versions:
        raise ValueError(f"Unsupported schema version {version}")
    jsonschema.validate(instance=d, schema=schema_versions[version])


def detect(d: dict) -> Optional[str]:
    """
    Detect the schema version of the specified cookiecutter.json (as Python dict).
    The schema will not be validated, this function will only try to return the schema version.
    If the schema version could not be detected, None is returned.

    :param d: the cookiecutter.json as Python dict
    :return: the schema version or None, if no version was detected
    """
    # try to validate against the declared version
    if "version" in d:
        try:
            _validate(d, d["version"])
            return d["version"]
        except (ValueError, ValidationError):
            pass
    # no version was declared or the declaration was invalid, fallback to schema 1.0
    try:
        _validate(d, '1.0')
        return '1.0'
    except ValidationError:
        # nope, this does not appear to be a valid cookiecutter.json
        return None<|MERGE_RESOLUTION|>--- conflicted
+++ resolved
@@ -105,24 +105,6 @@
                     "if_no_skip_to": {"type": "string"},
                     # skip to this variable name, if the user selected "yes" in a "yes_no" prompt
                     "if_yes_skip_to": {"type": "string"},
-<<<<<<< HEAD
-                    "validation_flags": {
-                        "type": "array",
-                        "items": {
-                            "type": "string",
-                            "enum": [
-                                "ascii",
-                                "debug",
-                                "ignorecase",
-                                "locale",
-                                "mulitline",
-                                "dotall",
-                                "verbose",
-                            ],
-                        },
-                    },
-=======
->>>>>>> a77fb678
                 },
                 "required": ["name", "type"],
             },
