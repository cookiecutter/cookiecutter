"""Functions for prompting the user for project info."""
import functools
import json
from collections import OrderedDict

import click
from rich.prompt import Prompt, Confirm, IntPrompt
from rich.progress import track, Progress
from rich import print
from jinja2.exceptions import UndefinedError

from cookiecutter.environment import StrictEnvironment
from cookiecutter.exceptions import UndefinedVariableInTemplate


<<<<<<< HEAD
def read_user_variable(var_name, default_value, prompts=None, prefix=""):
=======
def read_user_variable(var_name, default_value, prompts=None):
>>>>>>> b3751ea1
    """Prompt user for variable and return the entered value or given default.

    :param str var_name: Variable of the context to query the user
    :param default_value: Value that will be returned if no input happens
    """
    question = (
        prompts[var_name]
        if prompts and var_name in prompts.keys() and prompts[var_name]
        else var_name
    )
<<<<<<< HEAD
    return Prompt.ask(f"{prefix}[bold]{question}[/bold]", default=default_value)
=======
    return click.prompt(question, default=default_value)
>>>>>>> b3751ea1


def read_user_yes_no(var_name, default_value, prompts=None):
    """Prompt the user to reply with 'yes' or 'no' (or equivalent values).

    - These input values will be converted to ``True``:
      "1", "true", "t", "yes", "y", "on"
    - These input values will be converted to ``False``:
      "0", "false", "f", "no", "n", "off"

    Actual parsing done by :func:`prompt`; Check this function codebase change in
    case of unexpected behaviour.

    :param str question: Question to the user
    :param default_value: Value that will be returned if no input happens
    """
    question = (
        prompts[var_name]
        if prompts and var_name in prompts.keys() and prompts[var_name]
        else var_name
    )
    return click.prompt(question, default=default_value, type=click.BOOL)
    # return Prompt.ask(f"[bold]{question}[/bold]", default=default_value, choices=["yes", "no"])


def read_repo_password(question):
    """Prompt the user to enter a password.

    :param str question: Question to the user
    """
    return Prompt.ask(question, hide_input=True)
    # return prompt(question, hide_input=True)


<<<<<<< HEAD
def read_user_choice(var_name, options, prompts=None, prefix=""):
=======
def read_user_choice(var_name, options, prompts=None):
>>>>>>> b3751ea1
    """Prompt the user to choose from several options for the given variable.

    The first item will be returned if no input happens.

    :param str var_name: Variable as specified in the context
    :param list options: Sequence of options that are available to select from
    :return: Exactly one item of ``options`` that has been chosen by the user
    """
    if not isinstance(options, list):
        raise TypeError

    if not options:
        raise ValueError

    choice_map = OrderedDict((f'{i}', value) for i, value in enumerate(options, 1))
    choices = choice_map.keys()
    default = '1'

    question = (
        prompts[var_name]
        if prompts and var_name in prompts.keys() and prompts[var_name]
        else f"Select {var_name}"
    )

<<<<<<< HEAD
    # user_choice = Prompt.ask(question, choices=['yes','no'], default=list(choices)[0])
    # user_choice = Prompt.ask(question, choices=options, default=options[0])
    # selected = pick(options, question)
    # user_choice = enquiries.choose(question, options)
    # user_choice = Confirm.ask(question, default=True)
    # print(user_choice)
    # Text(question)
    choice_lines = ['{} - {}'.format(*c) for c in choice_map.items()]
    prompt = '\n'.join(
        (
            f"{prefix}{question}",
=======
    choice_lines = ['{} - {}'.format(*c) for c in choice_map.items()]
    prompt = '\n'.join(
        (
            f"{question}:",
>>>>>>> b3751ea1
            "\n".join(choice_lines),
            # f"Choose from {', '.join(choices)}",
        )
    )
    print(prompt)

    # user_choice = click.prompt(
    #     f"Choose from {', '.join(choices)}", type=click.Choice(choices), default=default, show_choices=False
    # )
    user_choice = Prompt.ask("Choose from ", choices=list(choices), default=list(choices)[0])
    print(user_choice)
    return choice_map[user_choice]


DEFAULT_DISPLAY = 'default'


def process_json(user_value, default_value=None):
    """Load user-supplied value as a JSON dict.

    :param str user_value: User-supplied value to load as a JSON dict
    """
    if user_value == DEFAULT_DISPLAY:
        # Return the given default w/o any processing
        return default_value

    try:
        user_dict = json.loads(user_value, object_pairs_hook=OrderedDict)
    except Exception as error:
        # Leave it up to click to ask the user again
        raise click.UsageError('Unable to decode to JSON.') from error

    if not isinstance(user_dict, dict):
        # Leave it up to click to ask the user again
        raise click.UsageError('Requires JSON dict.')

    return user_dict


def read_user_dict(var_name, default_value, prompts=None):
    """Prompt the user to provide a dictionary of data.

    :param str var_name: Variable as specified in the context
    :param default_value: Value that will be returned if no input is provided
    :return: A Python dictionary to use in the context.
    """
    if not isinstance(default_value, dict):
        raise TypeError

    question = (
        prompts[var_name]
        if prompts and var_name in prompts.keys() and prompts[var_name]
        else var_name
    )
    user_value = click.prompt(
        question,
        default=DEFAULT_DISPLAY,
        type=click.STRING,
        value_proc=functools.partial(process_json, default_value=default_value),
    )

    if click.__version__.startswith("7.") and user_value == DEFAULT_DISPLAY:
        # click 7.x does not invoke value_proc on the default value.
        return default_value  # pragma: no cover
    return user_value


def render_variable(env, raw, cookiecutter_dict):
    """Render the next variable to be displayed in the user prompt.

    Inside the prompting taken from the cookiecutter.json file, this renders
    the next variable. For example, if a project_name is "Peanut Butter
    Cookie", the repo_name could be be rendered with:

        `{{ cookiecutter.project_name.replace(" ", "_") }}`.

    This is then presented to the user as the default.

    :param Environment env: A Jinja2 Environment object.
    :param raw: The next value to be prompted for by the user.
    :param dict cookiecutter_dict: The current context as it's gradually
        being populated with variables.
    :return: The rendered value for the default variable.
    """
    if raw is None or isinstance(raw, bool):
        return raw
    elif isinstance(raw, dict):
        return {
            render_variable(env, k, cookiecutter_dict): render_variable(
                env, v, cookiecutter_dict
            )
            for k, v in raw.items()
        }
    elif isinstance(raw, list):
        return [render_variable(env, v, cookiecutter_dict) for v in raw]
    elif not isinstance(raw, str):
        raw = str(raw)

    template = env.from_string(raw)

    return template.render(cookiecutter=cookiecutter_dict)


def prompt_choice_for_config(
<<<<<<< HEAD
    cookiecutter_dict, env, key, options, no_input, prompts=None, prefix=""
=======
    cookiecutter_dict, env, key, options, no_input, prompts=None
>>>>>>> b3751ea1
):
    """Prompt user with a set of options to choose from.

    :param no_input: Do not prompt for user input and return the first available option.
    """
    rendered_options = [render_variable(env, raw, cookiecutter_dict) for raw in options]
    if no_input:
        return rendered_options[0]
<<<<<<< HEAD
    return read_user_choice(key, rendered_options, prompts, prefix)
=======
    return read_user_choice(key, rendered_options, prompts)
>>>>>>> b3751ea1


def prompt_for_config(context, no_input=False):
    """Prompt user to enter a new config.

    :param dict context: Source for field names and sample values.
    :param no_input: Do not prompt for user input and use only values from context.
    """
    cookiecutter_dict = OrderedDict([])
    env = StrictEnvironment(context=context)

    prompts = {}
    if '__prompts__' in context['cookiecutter'].keys():
        prompts = context['cookiecutter']['__prompts__']
        del context['cookiecutter']['__prompts__']

    # First pass: Handle simple and raw variables, plus choices.
    # These must be done first because the dictionaries keys and
    # values might refer to them.

    count = 0
    for key, raw in context['cookiecutter'].items():
        count += 1
        prefix = f"  [grey][{count}/{len(context['cookiecutter'].keys())}][/grey] "
        if key.startswith('_') and not key.startswith('__'):
            cookiecutter_dict[key] = raw
            continue
        elif key.startswith('__'):
            cookiecutter_dict[key] = render_variable(env, raw, cookiecutter_dict)
            continue

        try:
            if isinstance(raw, list):
                # We are dealing with a choice variable
                val = prompt_choice_for_config(
<<<<<<< HEAD
                    cookiecutter_dict, env, key, raw, no_input, prompts, prefix
=======
                    cookiecutter_dict, env, key, raw, no_input, prompts
>>>>>>> b3751ea1
                )
                cookiecutter_dict[key] = val
            elif isinstance(raw, bool):
                # We are dealing with a boolean variable
                if no_input:
                    cookiecutter_dict[key] = render_variable(
                        env, raw, cookiecutter_dict
                    )
                else:
                    cookiecutter_dict[key] = read_user_yes_no(key, raw, prompts)
            elif not isinstance(raw, dict):
                # We are dealing with a regular variable
                val = render_variable(env, raw, cookiecutter_dict)

                if not no_input:
<<<<<<< HEAD
                    val = read_user_variable(key, val, prompts, prefix)
=======
                    val = read_user_variable(key, val, prompts)
>>>>>>> b3751ea1

                cookiecutter_dict[key] = val
        except UndefinedError as err:
            msg = f"Unable to render variable '{key}'"
            raise UndefinedVariableInTemplate(msg, err, context) from err

    # Second pass; handle the dictionaries.
    for key, raw in context['cookiecutter'].items():
        # Skip private type dicts not to be rendered.
        if key.startswith('_') and not key.startswith('__'):
            continue

        try:
            if isinstance(raw, dict):
                # We are dealing with a dict variable
                val = render_variable(env, raw, cookiecutter_dict)

                if not no_input and not key.startswith('__'):
                    val = read_user_dict(key, val, prompts)

                cookiecutter_dict[key] = val
        except UndefinedError as err:
            msg = f"Unable to render variable '{key}'"
            raise UndefinedVariableInTemplate(msg, err, context) from err

    return cookiecutter_dict<|MERGE_RESOLUTION|>--- conflicted
+++ resolved
@@ -4,20 +4,14 @@
 from collections import OrderedDict
 
 import click
-from rich.prompt import Prompt, Confirm, IntPrompt
-from rich.progress import track, Progress
-from rich import print
+from rich.prompt import Prompt, Confirm
 from jinja2.exceptions import UndefinedError
 
 from cookiecutter.environment import StrictEnvironment
 from cookiecutter.exceptions import UndefinedVariableInTemplate
 
 
-<<<<<<< HEAD
 def read_user_variable(var_name, default_value, prompts=None, prefix=""):
-=======
-def read_user_variable(var_name, default_value, prompts=None):
->>>>>>> b3751ea1
     """Prompt user for variable and return the entered value or given default.
 
     :param str var_name: Variable of the context to query the user
@@ -28,14 +22,10 @@
         if prompts and var_name in prompts.keys() and prompts[var_name]
         else var_name
     )
-<<<<<<< HEAD
-    return Prompt.ask(f"{prefix}[bold]{question}[/bold]", default=default_value)
-=======
-    return click.prompt(question, default=default_value)
->>>>>>> b3751ea1
-
-
-def read_user_yes_no(var_name, default_value, prompts=None):
+    return Prompt.ask(f"{prefix}{question}", default=default_value)
+
+
+def read_user_yes_no(var_name, default_value, prompts=None, prefix=""):
     """Prompt the user to reply with 'yes' or 'no' (or equivalent values).
 
     - These input values will be converted to ``True``:
@@ -54,8 +44,7 @@
         if prompts and var_name in prompts.keys() and prompts[var_name]
         else var_name
     )
-    return click.prompt(question, default=default_value, type=click.BOOL)
-    # return Prompt.ask(f"[bold]{question}[/bold]", default=default_value, choices=["yes", "no"])
+    return Confirm.ask(f"{prefix}{question}", default=default_value)
 
 
 def read_repo_password(question):
@@ -64,14 +53,9 @@
     :param str question: Question to the user
     """
     return Prompt.ask(question, hide_input=True)
-    # return prompt(question, hide_input=True)
-
-
-<<<<<<< HEAD
+
+
 def read_user_choice(var_name, options, prompts=None, prefix=""):
-=======
-def read_user_choice(var_name, options, prompts=None):
->>>>>>> b3751ea1
     """Prompt the user to choose from several options for the given variable.
 
     The first item will be returned if no input happens.
@@ -88,7 +72,6 @@
 
     choice_map = OrderedDict((f'{i}', value) for i, value in enumerate(options, 1))
     choices = choice_map.keys()
-    default = '1'
 
     question = (
         prompts[var_name]
@@ -96,35 +79,18 @@
         else f"Select {var_name}"
     )
 
-<<<<<<< HEAD
-    # user_choice = Prompt.ask(question, choices=['yes','no'], default=list(choices)[0])
-    # user_choice = Prompt.ask(question, choices=options, default=options[0])
-    # selected = pick(options, question)
-    # user_choice = enquiries.choose(question, options)
-    # user_choice = Confirm.ask(question, default=True)
-    # print(user_choice)
-    # Text(question)
-    choice_lines = ['{} - {}'.format(*c) for c in choice_map.items()]
+    choice_lines = [
+        '    [bold magenta]{}[/] - [bold]{}[/]'.format(*c) for c in choice_map.items()
+    ]
     prompt = '\n'.join(
         (
             f"{prefix}{question}",
-=======
-    choice_lines = ['{} - {}'.format(*c) for c in choice_map.items()]
-    prompt = '\n'.join(
-        (
-            f"{question}:",
->>>>>>> b3751ea1
             "\n".join(choice_lines),
-            # f"Choose from {', '.join(choices)}",
+            "    Choose from",
         )
     )
-    print(prompt)
-
-    # user_choice = click.prompt(
-    #     f"Choose from {', '.join(choices)}", type=click.Choice(choices), default=default, show_choices=False
-    # )
-    user_choice = Prompt.ask("Choose from ", choices=list(choices), default=list(choices)[0])
-    print(user_choice)
+
+    user_choice = Prompt.ask(prompt, choices=list(choices), default=list(choices)[0])
     return choice_map[user_choice]
 
 
@@ -218,11 +184,7 @@
 
 
 def prompt_choice_for_config(
-<<<<<<< HEAD
     cookiecutter_dict, env, key, options, no_input, prompts=None, prefix=""
-=======
-    cookiecutter_dict, env, key, options, no_input, prompts=None
->>>>>>> b3751ea1
 ):
     """Prompt user with a set of options to choose from.
 
@@ -231,11 +193,7 @@
     rendered_options = [render_variable(env, raw, cookiecutter_dict) for raw in options]
     if no_input:
         return rendered_options[0]
-<<<<<<< HEAD
     return read_user_choice(key, rendered_options, prompts, prefix)
-=======
-    return read_user_choice(key, rendered_options, prompts)
->>>>>>> b3751ea1
 
 
 def prompt_for_config(context, no_input=False):
@@ -259,7 +217,7 @@
     count = 0
     for key, raw in context['cookiecutter'].items():
         count += 1
-        prefix = f"  [grey][{count}/{len(context['cookiecutter'].keys())}][/grey] "
+        prefix = f"  [dim][{count}/{len(context['cookiecutter'].keys())}][/] "
         if key.startswith('_') and not key.startswith('__'):
             cookiecutter_dict[key] = raw
             continue
@@ -271,11 +229,7 @@
             if isinstance(raw, list):
                 # We are dealing with a choice variable
                 val = prompt_choice_for_config(
-<<<<<<< HEAD
                     cookiecutter_dict, env, key, raw, no_input, prompts, prefix
-=======
-                    cookiecutter_dict, env, key, raw, no_input, prompts
->>>>>>> b3751ea1
                 )
                 cookiecutter_dict[key] = val
             elif isinstance(raw, bool):
@@ -285,17 +239,13 @@
                         env, raw, cookiecutter_dict
                     )
                 else:
-                    cookiecutter_dict[key] = read_user_yes_no(key, raw, prompts)
+                    cookiecutter_dict[key] = read_user_yes_no(key, raw, prompts, prefix)
             elif not isinstance(raw, dict):
                 # We are dealing with a regular variable
                 val = render_variable(env, raw, cookiecutter_dict)
 
                 if not no_input:
-<<<<<<< HEAD
                     val = read_user_variable(key, val, prompts, prefix)
-=======
-                    val = read_user_variable(key, val, prompts)
->>>>>>> b3751ea1
 
                 cookiecutter_dict[key] = val
         except UndefinedError as err:
