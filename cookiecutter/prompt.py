#!/usr/bin/env python
# -*- coding: utf-8 -*-

"""
cookiecutter.prompt
---------------------

Functions for prompting the user for project info.
"""

from __future__ import unicode_literals
import sys

PY3 = sys.version > '3'
if PY3:
    iteritems = lambda d: iter(d.items())
else:
    input = raw_input
    iteritems = lambda d: d.iteritems()


def prompt_for_config(context):
    """
    Prompts the user to enter new config, using context as a source for the
    field names and sample values.
    """
    cookiecutter_dict = {}

    for key, val in iteritems(context['cookiecutter']):
        prompt = "{0} (default is \"{1}\")? ".format(key, val)
<<<<<<< HEAD
        
        try:
            if PY3:
                new_val = input(prompt.encode('utf-8'))
            else:
                new_val = input(prompt.encode('utf-8')).decode('utf-8')
        except KeyboardInterrupt:
            sys.exit("[cookiecutter]: shutting down.")
=======

        if PY3:
            new_val = input(prompt)
        else:
            new_val = input(prompt.encode('utf-8')).decode('utf-8')
>>>>>>> 9440433e

        new_val = new_val.strip()

        if new_val == '':
            new_val = val

        cookiecutter_dict[key] = new_val
    return cookiecutter_dict


def query_yes_no(question, default="yes"):
    """
    Ask a yes/no question via `raw_input()` and return their answer.

    :param question: A string that is presented to the user.
    :param default: The presumed answer if the user just hits <Enter>.
        It must be "yes" (the default), "no" or None (meaning
        an answer is required of the user).

    The "answer" return value is one of "yes" or "no".

    Adapted from
    http://stackoverflow.com/questions/3041986/python-command-line-yes-no-input
    http://code.activestate.com/recipes/577058/

    """
    valid = {"yes": True, "y": True, "ye": True, "no": False, "n": False}
    if default is None:
        prompt = " [y/n] "
    elif default == "yes":
        prompt = " [Y/n] "
    elif default == "no":
        prompt = " [y/N] "
    else:
        raise ValueError("invalid default answer: '%s'" % default)

    while True:
        sys.stdout.write(question + prompt)
        choice = input().lower()

        if default is not None and choice == '':
            return valid[default]
        elif choice in valid:
            return valid[choice]
        else:
            sys.stdout.write("Please respond with 'yes' or 'no' "
                             "(or 'y' or 'n').\n")<|MERGE_RESOLUTION|>--- conflicted
+++ resolved
@@ -28,22 +28,11 @@
 
     for key, val in iteritems(context['cookiecutter']):
         prompt = "{0} (default is \"{1}\")? ".format(key, val)
-<<<<<<< HEAD
-        
-        try:
-            if PY3:
-                new_val = input(prompt.encode('utf-8'))
-            else:
-                new_val = input(prompt.encode('utf-8')).decode('utf-8')
-        except KeyboardInterrupt:
-            sys.exit("[cookiecutter]: shutting down.")
-=======
 
         if PY3:
             new_val = input(prompt)
         else:
             new_val = input(prompt.encode('utf-8')).decode('utf-8')
->>>>>>> 9440433e
 
         new_val = new_val.strip()
 
