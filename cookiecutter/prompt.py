"""Functions for prompting the user for project info."""
import json
from collections import OrderedDict

from rich.prompt import Prompt, Confirm, PromptBase, InvalidResponse
from jinja2.exceptions import UndefinedError

from cookiecutter.environment import StrictEnvironment
from cookiecutter.exceptions import UndefinedVariableInTemplate


def read_user_variable(var_name, default_value, prompts=None, prefix=""):
    """Prompt user for variable and return the entered value or given default.

    :param str var_name: Variable of the context to query the user
    :param default_value: Value that will be returned if no input happens
    """
    question = (
        prompts[var_name]
        if prompts and var_name in prompts.keys() and prompts[var_name]
        else var_name
    )
    return Prompt.ask(f"{prefix}{question}", default=default_value)


def read_user_yes_no(var_name, default_value, prompts=None, prefix=""):
    """Prompt the user to reply with 'yes' or 'no' (or equivalent values).

    - These input values will be converted to ``True``:
      "1", "true", "t", "yes", "y", "on"
    - These input values will be converted to ``False``:
      "0", "false", "f", "no", "n", "off"

    Actual parsing done by :func:`prompt`; Check this function codebase change in
    case of unexpected behaviour.

    :param str question: Question to the user
    :param default_value: Value that will be returned if no input happens
    """
    question = (
        prompts[var_name]
        if prompts and var_name in prompts.keys() and prompts[var_name]
        else var_name
    )
    return Confirm.ask(f"{prefix}{question}", default=default_value)


def read_repo_password(question):
    """Prompt the user to enter a password.

    :param str question: Question to the user
    """
    return Prompt.ask(question, password=True)


def read_user_choice(var_name, options, prompts=None, prefix=""):
    """Prompt the user to choose from several options for the given variable.

    The first item will be returned if no input happens.

    :param str var_name: Variable as specified in the context
    :param list options: Sequence of options that are available to select from
    :return: Exactly one item of ``options`` that has been chosen by the user
    """
    if not isinstance(options, list):
        raise TypeError

    if not options:
        raise ValueError

    choice_map = OrderedDict((f'{i}', value) for i, value in enumerate(options, 1))
    choices = choice_map.keys()
<<<<<<< HEAD
=======
    default = '1'
    question = f"Select {var_name}"
    choice_lines = ['{} - {}'.format(*c) for c in choice_map.items()]
>>>>>>> 33a36b38

    # Handle if human-readable prompt is provided
    if prompts and var_name in prompts.keys():
        if isinstance(prompts[var_name], str):
            question = prompts[var_name]
        else:
            if "__prompt__" in prompts[var_name]:
                question = prompts[var_name]["__prompt__"]
            choice_lines = [
                f"{i} - {prompts[var_name][p]}"
                if p in prompts[var_name]
                else f"{i} - {p}"
                for i, p in choice_map.items()
            ]

<<<<<<< HEAD
    choice_lines = [
        '    [bold magenta]{}[/] - [bold]{}[/]'.format(*c) for c in choice_map.items()
    ]
=======
>>>>>>> 33a36b38
    prompt = '\n'.join(
        (
            f"{prefix}{question}",
            "\n".join(choice_lines),
            "    Choose from",
        )
    )

    user_choice = Prompt.ask(prompt, choices=list(choices), default=list(choices)[0])
    return choice_map[user_choice]


DEFAULT_DISPLAY = 'default'


def process_json(user_value, default_value=None):
    """Load user-supplied value as a JSON dict.

    :param str user_value: User-supplied value to load as a JSON dict
    """
    try:
        user_dict = json.loads(user_value, object_pairs_hook=OrderedDict)
    except Exception as error:
        # Leave it up to click to ask the user again
        raise InvalidResponse('Unable to decode to JSON.') from error

    if not isinstance(user_dict, dict):
        # Leave it up to click to ask the user again
        raise InvalidResponse('Requires JSON dict.')

    return user_dict


class JsonPrompt(PromptBase[dict]):
    """A prompt that returns a dict from JSON string."""

    default = None
    response_type = dict
    validate_error_message = "[prompt.invalid]  Please enter a valid JSON string"

    def process_response(self, value: str) -> dict:
        """Convert choices to a bool."""
        return process_json(value, self.default)


def read_user_dict(var_name, default_value, prompts=None, prefix=""):
    """Prompt the user to provide a dictionary of data.

    :param str var_name: Variable as specified in the context
    :param default_value: Value that will be returned if no input is provided
    :return: A Python dictionary to use in the context.
    """
    if not isinstance(default_value, dict):
        raise TypeError

    question = (
        prompts[var_name]
        if prompts and var_name in prompts.keys() and prompts[var_name]
        else var_name
    )
    user_value = JsonPrompt.ask(
        f"{prefix}{question} [cyan bold]({DEFAULT_DISPLAY})[/]",
        default=default_value,
        show_default=False,
    )

    # user_value = click.prompt(
    #     f"{prefix}{question}",
    #     default=DEFAULT_DISPLAY,
    #     typ   e=click.STRING,
    #     value_proc=functools.partial(process_json, default_value=default_value),
    # )

    # if click.__version__.startswith("7.") and user_value == DEFAULT_DISPLAY:
    #     # click 7.x does not invoke value_proc on the default value.
    #     return default_value  # pragma: no cover
    return user_value


def render_variable(env, raw, cookiecutter_dict):
    """Render the next variable to be displayed in the user prompt.

    Inside the prompting taken from the cookiecutter.json file, this renders
    the next variable. For example, if a project_name is "Peanut Butter
    Cookie", the repo_name could be be rendered with:

        `{{ cookiecutter.project_name.replace(" ", "_") }}`.

    This is then presented to the user as the default.

    :param Environment env: A Jinja2 Environment object.
    :param raw: The next value to be prompted for by the user.
    :param dict cookiecutter_dict: The current context as it's gradually
        being populated with variables.
    :return: The rendered value for the default variable.
    """
    if raw is None or isinstance(raw, bool):
        return raw
    elif isinstance(raw, dict):
        return {
            render_variable(env, k, cookiecutter_dict): render_variable(
                env, v, cookiecutter_dict
            )
            for k, v in raw.items()
        }
    elif isinstance(raw, list):
        return [render_variable(env, v, cookiecutter_dict) for v in raw]
    elif not isinstance(raw, str):
        raw = str(raw)

    template = env.from_string(raw)

    return template.render(cookiecutter=cookiecutter_dict)


def prompt_choice_for_config(
    cookiecutter_dict, env, key, options, no_input, prompts=None, prefix=""
):
    """Prompt user with a set of options to choose from.

    :param no_input: Do not prompt for user input and return the first available option.
    """
    rendered_options = [render_variable(env, raw, cookiecutter_dict) for raw in options]
    if no_input:
        return rendered_options[0]
    return read_user_choice(key, rendered_options, prompts, prefix)


def prompt_for_config(context, no_input=False):
    """Prompt user to enter a new config.

    :param dict context: Source for field names and sample values.
    :param no_input: Do not prompt for user input and use only values from context.
    """
    cookiecutter_dict = OrderedDict([])
    env = StrictEnvironment(context=context)

    prompts = {}
    if '__prompts__' in context['cookiecutter'].keys():
        prompts = context['cookiecutter']['__prompts__']
        del context['cookiecutter']['__prompts__']

    # First pass: Handle simple and raw variables, plus choices.
    # These must be done first because the dictionaries keys and
    # values might refer to them.

    count = 0
    size = len(context['cookiecutter'].items())
    for key, raw in context['cookiecutter'].items():
        if key.startswith('_') and not key.startswith('__'):
            cookiecutter_dict[key] = raw
            continue
        elif key.startswith('__'):
            cookiecutter_dict[key] = render_variable(env, raw, cookiecutter_dict)
            continue

        if not isinstance(raw, dict):
            count += 1
            prefix = f"  [dim][{count}/{size}][/] "

        try:
            if isinstance(raw, list):
                # We are dealing with a choice variable
                val = prompt_choice_for_config(
                    cookiecutter_dict, env, key, raw, no_input, prompts, prefix
                )
                cookiecutter_dict[key] = val
            elif isinstance(raw, bool):
                # We are dealing with a boolean variable
                if no_input:
                    cookiecutter_dict[key] = render_variable(
                        env, raw, cookiecutter_dict
                    )
                else:
<<<<<<< HEAD
                    cookiecutter_dict[key] = read_user_yes_no(key, raw, prompts, prefix)
=======
                    cookiecutter_dict[key] = read_user_yes_no(key, raw, prompts)
>>>>>>> 33a36b38
            elif not isinstance(raw, dict):
                # We are dealing with a regular variable
                val = render_variable(env, raw, cookiecutter_dict)

                if not no_input:
                    val = read_user_variable(key, val, prompts, prefix)

                cookiecutter_dict[key] = val
        except UndefinedError as err:
            msg = f"Unable to render variable '{key}'"
            raise UndefinedVariableInTemplate(msg, err, context) from err

    # Second pass; handle the dictionaries.
    for key, raw in context['cookiecutter'].items():
        # Skip private type dicts not to be rendered.
        if key.startswith('_') and not key.startswith('__'):
            continue

        try:
            if isinstance(raw, dict):
                # We are dealing with a dict variable
                count += 1
                prefix = f"  [dim][{count}/{size}][/] "
                val = render_variable(env, raw, cookiecutter_dict)

                if not no_input and not key.startswith('__'):
                    val = read_user_dict(key, val, prompts, prefix)

                cookiecutter_dict[key] = val
        except UndefinedError as err:
            msg = f"Unable to render variable '{key}'"
            raise UndefinedVariableInTemplate(msg, err, context) from err

    return cookiecutter_dict<|MERGE_RESOLUTION|>--- conflicted
+++ resolved
@@ -70,12 +70,11 @@
 
     choice_map = OrderedDict((f'{i}', value) for i, value in enumerate(options, 1))
     choices = choice_map.keys()
-<<<<<<< HEAD
-=======
-    default = '1'
+
     question = f"Select {var_name}"
-    choice_lines = ['{} - {}'.format(*c) for c in choice_map.items()]
->>>>>>> 33a36b38
+    choice_lines = [
+        '    [bold magenta]{}[/] - [bold]{}[/]'.format(*c) for c in choice_map.items()
+    ]
 
     # Handle if human-readable prompt is provided
     if prompts and var_name in prompts.keys():
@@ -85,18 +84,12 @@
             if "__prompt__" in prompts[var_name]:
                 question = prompts[var_name]["__prompt__"]
             choice_lines = [
-                f"{i} - {prompts[var_name][p]}"
+                f"    [bold magenta]{i}[/] - [bold]{prompts[var_name][p]}[/]"
                 if p in prompts[var_name]
-                else f"{i} - {p}"
+                else f"    [bold magenta]{i}[/] - [bold]{p}[/]"
                 for i, p in choice_map.items()
             ]
 
-<<<<<<< HEAD
-    choice_lines = [
-        '    [bold magenta]{}[/] - [bold]{}[/]'.format(*c) for c in choice_map.items()
-    ]
-=======
->>>>>>> 33a36b38
     prompt = '\n'.join(
         (
             f"{prefix}{question}",
@@ -162,17 +155,6 @@
         default=default_value,
         show_default=False,
     )
-
-    # user_value = click.prompt(
-    #     f"{prefix}{question}",
-    #     default=DEFAULT_DISPLAY,
-    #     typ   e=click.STRING,
-    #     value_proc=functools.partial(process_json, default_value=default_value),
-    # )
-
-    # if click.__version__.startswith("7.") and user_value == DEFAULT_DISPLAY:
-    #     # click 7.x does not invoke value_proc on the default value.
-    #     return default_value  # pragma: no cover
     return user_value
 
 
@@ -271,11 +253,7 @@
                         env, raw, cookiecutter_dict
                     )
                 else:
-<<<<<<< HEAD
                     cookiecutter_dict[key] = read_user_yes_no(key, raw, prompts, prefix)
-=======
-                    cookiecutter_dict[key] = read_user_yes_no(key, raw, prompts)
->>>>>>> 33a36b38
             elif not isinstance(raw, dict):
                 # We are dealing with a regular variable
                 val = render_variable(env, raw, cookiecutter_dict)
