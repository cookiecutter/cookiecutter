--- conflicted
+++ resolved
@@ -34,11 +34,8 @@
 * Replaced click documentation links to point to version 7 [@igorbasko01](https://github.com/igorbasko01) (#1303)
 * Updated submodule link to latest version with documentation links fix [@DanBoothDev](https://github.com/DanBoothDev) (#1388)
 * Fixed links in main README file. [@insspb](https://github.com/insspb) (#1342)
-<<<<<<< HEAD
+* Fix indentation of .cookiecutterrc in README.md [@mhsekhavat](https://github.com/mhsekhavat) (#1322)
 * Changed format of loggers invocation [@insspb](https://github.com/insspb) (#1307)
-=======
-* Fix indentation of .cookiecutterrc in README.md [@mhsekhavat](https://github.com/mhsekhavat) (#1322)
->>>>>>> 15dc6acd
 
 ## 1.7.0 (2019-12-22) Old friend
 
