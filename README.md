# Cookiecutter

[![pypi](https://img.shields.io/pypi/v/cookiecutter.svg)](https://pypi.org/project/cookiecutter/)
[![python](https://img.shields.io/pypi/pyversions/cookiecutter.svg)](https://pypi.org/project/cookiecutter/)
[![Build Status](https://travis-ci.org/cookiecutter/cookiecutter.svg?branch=master)](https://travis-ci.org/cookiecutter/cookiecutter)
[![codecov](https://codecov.io/gh/cookiecutter/cookiecutter/branch/master/graphs/badge.svg?branch=master)](https://codecov.io/github/cookiecutter/cookiecutter?branch=master)
[![slack](https://img.shields.io/badge/cookiecutter-Join%20on%20Slack-green?style=flat&logo=slack)](https://join.slack.com/t/cookie-cutter/shared_invite/enQtNzI0Mzg5NjE5Nzk5LTRlYWI2YTZhYmQ4YmU1Y2Q2NmE1ZjkwOGM0NDQyNTIwY2M4ZTgyNDVkNjMxMDdhZGI5ZGE5YmJjM2M3ODJlY2U)
[![docs](https://readthedocs.org/projects/cookiecutter/badge/?version=latest)](https://readthedocs.org/projects/cookiecutter/?badge=latest)
[![Code Qaulity](https://img.shields.io/scrutinizer/g/cookiecutter/cookiecutter.svg)](https://scrutinizer-ci.com/g/cookiecutter/cookiecutter/?branch=master)

A command-line utility that creates projects from **cookiecutters** (project
templates), e.g. creating a Python package project from a Python package project
template.

* Documentation: [https://cookiecutter.readthedocs.io](https://cookiecutter.readthedocs.io)
* GitHub: [https://github.com/cookiecutter/cookiecutter](https://github.com/cookiecutter/cookiecutter)
* PyPI: [https://pypi.org/project/cookiecutter/](https://pypi.org/project/cookiecutter/)
* Free and open source software: [BSD license](https://github.com/cookiecutter/cookiecutter/blob/master/LICENSE)

![Cookiecutter](https://raw.githubusercontent.com/cookiecutter/cookiecutter/3ac078356adf5a1a72042dfe72ebfa4a9cd5ef38/logo/cookiecutter_medium.png)

We are proud to be an open source sponsor of
[PyCon 2016](https://us.pycon.org/2016/sponsors/).

## Features

Did someone say features?

* Cross-platform: Windows, Mac, and Linux are officially supported.
* You don't have to know/write Python code to use Cookiecutter
<<<<<<< HEAD
* Works with Python 3.5, 3.6, 3.7, 3.8 and PyPy3.
* Project templates can be in any programming language or markup format:
  Python, JavaScript, Ruby, CoffeeScript, RST, Markdown, CSS, HTML, you name it.
=======
* Works with Python 2.7, 3.5, 3.6, 3.7, 3.8, PyPy and PyPy3.
* Project templates can be in any programming language or markup format:  
  Python, JavaScript, Ruby, CoffeeScript, RST, Markdown, CSS, HTML, you name it.  
>>>>>>> 8c34c5c5
  You can use multiple languages in the same project template.
* Simple command line usage:

```bash
# Create project from the cookiecutter-pypackage.git repo template
# You'll be prompted to enter values.
# Then it'll create your Python package in the current working directory,
# based on those values.
$ cookiecutter https://github.com/audreyr/cookiecutter-pypackage
# For the sake of brevity, repos on GitHub can just use the 'gh' prefix
$ cookiecutter gh:audreyr/cookiecutter-pypackage
```

* Use it at the command line with a local template:

```bash
# Create project in the current working directory, from the local
# cookiecutter-pypackage/ template
$ cookiecutter cookiecutter-pypackage/
```

* Or use it from Python:

```py
from cookiecutter.main import cookiecutter

# Create project from the cookiecutter-pypackage/ template
cookiecutter('cookiecutter-pypackage/')

# Create project from the cookiecutter-pypackage.git repo template
cookiecutter('https://github.com/audreyr/cookiecutter-pypackage.git')
```

* Directory names and filenames can be templated. For example:

```py
{{cookiecutter.repo_name}}/{{cookiecutter.repo_name}}/{{cookiecutter.repo_name}}.py
```

* Supports unlimited levels of directory nesting.
* 100% of templating is done with Jinja2. This includes file and directory names.
* Simply define your template variables in a ``cookiecutter.json`` file. For example:

```json
{
    "full_name": "Audrey Roy",
    "email": "audreyr@gmail.com",
    "project_name": "Complexity",
    "repo_name": "complexity",
    "project_short_description": "Refreshingly simple static site generator.",
    "release_date": "2013-07-10",
    "year": "2013",
    "version": "0.1.1"
}
```

* Unless you suppress it with ``--no-input``, you are prompted for input:
  * Prompts are the keys in ``cookiecutter.json``.
  * Default responses are the values in ``cookiecutter.json``.
  * Prompts are shown in order.
* Cross-platform support for ``~/.cookiecutterrc`` files:

```yaml
default_context:
    full_name: "Audrey Roy"
    email: "audreyr@gmail.com"
    github_username: "audreyr"
cookiecutters_dir: "~/.cookiecutters/"
```

* Cookiecutters (cloned Cookiecutter project templates) are put into
``~/.cookiecutters/`` by default, or cookiecutters_dir if specified.
* If you have already cloned a cookiecutter into ``~/.cookiecutters/``,
you can reference it by directory name:

```bash
# Clone cookiecutter-pypackage
$ cookiecutter gh:audreyr/cookiecutter-pypackage
# Now you can use the already cloned cookiecutter by name
$ cookiecutter cookiecutter-pypackage
```

* You can use local cookiecutters, or remote cookiecutters directly from Git
repos or from Mercurial repos on Bitbucket.
* Default context: specify key/value pairs that you want used as defaults
whenever you generate a project.
* Inject extra context with command-line arguments:

```bash
cookiecutter --no-input gh:msabramo/cookiecutter-supervisor program_name=foobar startsecs=10
```

* Direct access to the Cookiecutter API allows for injection of extra context.
* Pre- and post-generate hooks: Python or shell scripts to run before or after
generating a project.
* Paths to local projects can be specified as absolute or relative.
* Projects generated to your current directory or to target directory if
specified with `-o` option.

## Available Cookiecutters

Making great cookies takes a lot of cookiecutters and contributors. We're so
pleased that there are many Cookiecutter project templates to choose from. We
hope you find a cookiecutter that is just right for your needs.

## A Pantry Full of Cookiecutters

The best place to start searching for specific and ready to use cookiecutter
template is [Github search](https://github.com/search?q=cookiecutter&type=Repositories).
Just type `cookiecutter` and you will discover over 4000 related repositories.

We also recommend you to check related GitHub topics. For general search use
[cookiecutter-template](https://github.com/topics/cookiecutter-template).
For specific topics try to use `cookiecutter-yourtopic`, like
`cookiecutter-python` or `cookiecutter-datascience`. This is new GitHub feature,
so not all active repositories use it at the moment.

If you are template developer please add related
[topics](https://help.github.com/en/github/administering-a-repository/classifying-your-repository-with-topics)
with `cookiecutter` prefix to you repository. We believe it will make it more
discoverable. You are almost not limited in topics amount, use it!

## Cookiecutter Specials

These Cookiecutters are maintained by the cookiecutter team:

* [cookiecutter-pypackage](https://github.com/audreyr/cookiecutter-pypackage):
[@audreyr's](https://github.com/audreyr) ultimate Python package project template.
* [cookiecutter-django](https://github.com/pydanny/cookiecutter-django):
A bleeding edge Django project template with Bootstrap 4, customizable users app,
starter templates, working user registration, celery setup, and much more.
* [cookiecutter-pytest-plugin](https://github.com/pytest-dev/cookiecutter-pytest-plugin):
Minimal Cookiecutter template for authoring [pytest](https://docs.pytest.org/)
plugins that help you to write better programs.

## Community

The core committer team can be found in [authors section](AUTHORS.md).
We are always welcome and invite you to participate.

Stuck? Try one of the following:

* See the [Troubleshooting](https://cookiecutter.readthedocs.io/en/latest/troubleshooting.html) page.
* Ask for help on [Stack Overflow](https://stackoverflow.com/questions/tagged/cookiecutter).
* You are strongly encouraged to
[file an issue](https://github.com/cookiecutter/cookiecutter/issues?q=is%3Aopen)
about the problem, even if it's just "I can't get it to work on this cookiecutter"
with a link to your cookiecutter. Don't worry about naming/pinpointing the issue
properly.
* Ask for help on [Slack](https://join.slack.com/t/cookie-cutter/shared_invite/enQtNzI0Mzg5NjE5Nzk5LTRlYWI2YTZhYmQ4YmU1Y2Q2NmE1ZjkwOGM0NDQyNTIwY2M4ZTgyNDVkNjMxMDdhZGI5ZGE5YmJjM2M3ODJlY2U)
if you must (but please try one of the other options first, so that others
can benefit from the discussion).

Development on Cookiecutter is community-driven:

* Huge thanks to all the [contributors](AUTHORS.md) who have pitched in to help
make Cookiecutter an even better tool.
* Everyone is invited to contribute. Read the
[contributing instructions](CONTRIBUTING.md), then get started.
* Connect with other Cookiecutter contributors and users on
[Slack](https://join.slack.com/t/cookie-cutter/shared_invite/enQtNzI0Mzg5NjE5Nzk5LTRlYWI2YTZhYmQ4YmU1Y2Q2NmE1ZjkwOGM0NDQyNTIwY2M4ZTgyNDVkNjMxMDdhZGI5ZGE5YmJjM2M3ODJlY2U)
(note: due to work and commitments, a core committer might not always be available)

Encouragement is unbelievably motivating. If you want more work done on
Cookiecutter, show support:

* Thank a core committer for their efforts.
* Star [Cookiecutter on GitHub](https://github.com/cookiecutter/cookiecutter).
* [Support this project](#support-this-project)

Got criticism or complaints?

* [File an issue](https://github.com/cookiecutter/cookiecutter/issues?q=is%3Aopen)
so that Cookiecutter can be improved. Be friendly and constructive about what
could be better. Make detailed suggestions.
* **Keep us in the loop so that we can help.** For example, if you are
discussing problems with Cookiecutter on a mailing list,
[file an issue](https://github.com/cookiecutter/cookiecutter/issues?q=is%3Aopen)
where you link to the discussion thread and/or cc at least 1 core committer on the email.
* Be encouraging. A comment like "This function ought to be rewritten like this"
is much more likely to result in action than a comment like "Eww, look how bad
this function is."

Waiting for a response to an issue/question?

* Be patient and persistent. All issues are on the core committer team's radar
and will be considered thoughtfully, but we have a lot of issues to work through.
If urgent, it's fine to ping a core committer in the issue with a reminder.
* Ask others to comment, discuss, review, etc.
* Search the Cookiecutter repo for issues related to yours.
* Need a fix/feature/release/help urgently, and can't wait?
[@audreyr](https://github.com/audreyr) is available for hire for consultation
or custom development.

## Support This Project

This project is run by volunteers. Shortly we will be providing means for
organizations and individuals to support the project.

## Code of Conduct

Everyone interacting in the Cookiecutter project's codebases, issue trackers,
chat rooms, and mailing lists is expected to follow the
[PyPA Code of Conduct](https://www.pypa.io/en/latest/code-of-conduct/).<|MERGE_RESOLUTION|>--- conflicted
+++ resolved
@@ -28,15 +28,9 @@
 
 * Cross-platform: Windows, Mac, and Linux are officially supported.
 * You don't have to know/write Python code to use Cookiecutter
-<<<<<<< HEAD
 * Works with Python 3.5, 3.6, 3.7, 3.8 and PyPy3.
 * Project templates can be in any programming language or markup format:
   Python, JavaScript, Ruby, CoffeeScript, RST, Markdown, CSS, HTML, you name it.
-=======
-* Works with Python 2.7, 3.5, 3.6, 3.7, 3.8, PyPy and PyPy3.
-* Project templates can be in any programming language or markup format:  
-  Python, JavaScript, Ruby, CoffeeScript, RST, Markdown, CSS, HTML, you name it.  
->>>>>>> 8c34c5c5
   You can use multiple languages in the same project template.
 * Simple command line usage:
 
