#!/usr/bin/env python
"""cookiecutter distutils configuration."""
<<<<<<< HEAD

import io
import os
import sys

=======
>>>>>>> 623e4b9f
from setuptools import setup

version = "2.0.0"

with open('README.md', encoding='utf-8') as readme_file:
    readme = readme_file.read()

requirements = [
    'binaryornot>=0.4.4',
    'Jinja2<3.0.0',
    'click>=7.0',
    'poyo>=0.5.0',
    'jinja2-time>=0.2.0',
    'python-slugify>=4.0.0',
    'requests>=2.23.0',
    'MarkupSafe<2.0.0',
]

setup(
    name='cookiecutter',
    version=version,
    description=(
        'A command-line utility that creates projects from project '
        'templates, e.g. creating a Python package project from a '
        'Python package project template.'
    ),
    long_description=readme,
    long_description_content_type='text/markdown',
    author='Audrey Roy',
    author_email='audreyr@gmail.com',
    url='https://github.com/cookiecutter/cookiecutter',
    packages=['cookiecutter'],
    package_dir={'cookiecutter': 'cookiecutter'},
    entry_points={'console_scripts': ['cookiecutter = cookiecutter.__main__:main']},
    include_package_data=True,
    python_requires='>=3.6',
    install_requires=requirements,
    license='BSD',
    zip_safe=False,
    classifiers=[
        "Development Status :: 5 - Production/Stable",
        "Environment :: Console",
        "Intended Audience :: Developers",
        "Natural Language :: English",
        "License :: OSI Approved :: BSD License",
        "Programming Language :: Python :: 3 :: Only",
        "Programming Language :: Python :: 3",
        "Programming Language :: Python :: 3.6",
        "Programming Language :: Python :: 3.7",
        "Programming Language :: Python :: 3.8",
        "Programming Language :: Python :: Implementation :: CPython",
        "Programming Language :: Python :: Implementation :: PyPy",
        "Programming Language :: Python",
        "Topic :: Software Development",
    ],
    keywords=[
        "cookiecutter",
        "Python",
        "projects",
        "project templates",
        "Jinja2",
        "skeleton",
        "scaffolding",
        "project directory",
        "package",
        "packaging",
    ],
)<|MERGE_RESOLUTION|>--- conflicted
+++ resolved
@@ -1,13 +1,5 @@
 #!/usr/bin/env python
 """cookiecutter distutils configuration."""
-<<<<<<< HEAD
-
-import io
-import os
-import sys
-
-=======
->>>>>>> 623e4b9f
 from setuptools import setup
 
 version = "2.0.0"
