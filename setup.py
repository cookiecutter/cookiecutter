--- conflicted
+++ resolved
@@ -68,7 +68,6 @@
     license='BSD',
     zip_safe=False,
     classifiers=[
-<<<<<<< HEAD
         "Development Status :: 5 - Production/Stable",
         "Environment :: Console",
         "Intended Audience :: Developers",
@@ -85,23 +84,6 @@
         "Programming Language :: Python :: Implementation :: CPython",
         "Programming Language :: Python :: Implementation :: PyPy",
         "Topic :: Software Development",
-=======
-        'Development Status :: 5 - Production/Stable',
-        'Environment :: Console',
-        'Intended Audience :: Developers',
-        'Natural Language :: English',
-        'License :: OSI Approved :: BSD License',
-        'Programming Language :: Python',
-        'Programming Language :: Python :: 2',
-        'Programming Language :: Python :: 2.7',
-        'Programming Language :: Python :: 3',
-        'Programming Language :: Python :: 3.5',
-        'Programming Language :: Python :: 3.6',
-        'Programming Language :: Python :: 3.7',
-        'Programming Language :: Python :: Implementation :: CPython',
-        'Programming Language :: Python :: Implementation :: PyPy',
-        'Topic :: Software Development',
->>>>>>> 15f6f539
     ],
     keywords=(
         'cookiecutter, Python, projects, project templates, Jinja2, '
