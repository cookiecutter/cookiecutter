# -*- coding: utf-8 -*-

"""Tests for `cookiecutter.prompt` module."""

import platform
from collections import OrderedDict

import pytest
import six

from cookiecutter import prompt, exceptions, environment


@pytest.fixture(autouse=True)
def patch_readline_on_win(monkeypatch):
    """Fixture. Overwrite windows end of line to linux standard."""
    if 'windows' in platform.platform().lower():
        monkeypatch.setattr('sys.stdin.readline', lambda: '\n')


class TestRenderVariable:
    """Class to unite simple and complex tests for render_variable function."""

    @pytest.mark.parametrize(
        'raw_var, rendered_var',
        [
            (1, '1'),
            (True, 'True'),
            ('foo', 'foo'),
            ('{{cookiecutter.project}}', 'foobar'),
            (None, None),
        ],
    )
    def test_convert_to_str(self, mocker, raw_var, rendered_var):
        """Verify simple items correctly rendered to strings."""
        env = environment.StrictEnvironment()
        from_string = mocker.patch(
            'cookiecutter.prompt.StrictEnvironment.from_string', wraps=env.from_string
        )
        context = {'project': 'foobar'}

        result = prompt.render_variable(env, raw_var, context)
        assert result == rendered_var

        # Make sure that non None non str variables are converted beforehand
        if raw_var is not None:
            if not isinstance(raw_var, six.string_types):
                raw_var = str(raw_var)
            from_string.assert_called_once_with(raw_var)
        else:
            assert not from_string.called

    @pytest.mark.parametrize(
        'raw_var, rendered_var',
        [
            ({1: True, 'foo': False}, {'1': 'True', 'foo': 'False'}),
            (
                {'{{cookiecutter.project}}': ['foo', 1], 'bar': False},
                {'foobar': ['foo', '1'], 'bar': 'False'},
            ),
            (['foo', '{{cookiecutter.project}}', None], ['foo', 'foobar', None]),
        ],
    )
    def test_convert_to_str_complex_variables(self, raw_var, rendered_var):
        """Verify tree items correctly rendered."""
        env = environment.StrictEnvironment()
        context = {'project': 'foobar'}

        result = prompt.render_variable(env, raw_var, context)
        assert result == rendered_var


class TestPrompt(object):
    """Class to unite user prompt related tests."""

    @pytest.mark.parametrize(
        'context',
        [
            {'cookiecutter': {'full_name': 'Your Name'}},
            {'cookiecutter': {'full_name': u'Řekni či napiš své jméno'}},
        ],
        ids=['ASCII default prompt/input', 'Unicode default prompt/input'],
    )
    def test_prompt_for_config(self, monkeypatch, context):
        """Verify `prompt_for_config` call `read_user_variable` on text request."""
        monkeypatch.setattr(
            'cookiecutter.prompt.read_user_variable', lambda var, default: default,
        )

        cookiecutter_dict = prompt.prompt_for_config(context)
        assert cookiecutter_dict == context['cookiecutter']

    def test_prompt_for_config_dict(self, monkeypatch):
        """Verify `prompt_for_config` call `read_user_variable` on dict request."""
        monkeypatch.setattr(
            'cookiecutter.prompt.read_user_dict',
            lambda var, default: {"key": "value", "integer": 37},
        )
        context = {'cookiecutter': {'details': {}}}

        cookiecutter_dict = prompt.prompt_for_config(context)
        assert cookiecutter_dict == {'details': {'key': u'value', 'integer': 37}}

    def test_should_render_dict(self):
        """Verify template inside dictionary variable rendered."""
        context = {
            'cookiecutter': {
                'project_name': 'Slartibartfast',
                'details': {
                    '{{cookiecutter.project_name}}': '{{cookiecutter.project_name}}'
                },
            }
        }

        cookiecutter_dict = prompt.prompt_for_config(context, no_input=True)
        assert cookiecutter_dict == {
            'project_name': 'Slartibartfast',
            'details': {'Slartibartfast': u'Slartibartfast'},
        }

    def test_should_render_deep_dict(self):
        """Verify nested structures like dict in dict, rendered correctly."""
        context = {
            'cookiecutter': {
                'project_name': "Slartibartfast",
                'details': {
                    "key": "value",
                    "integer_key": 37,
                    "other_name": '{{cookiecutter.project_name}}',
                    "dict_key": {
                        "deep_key": "deep_value",
                        "deep_integer": 42,
                        "deep_other_name": '{{cookiecutter.project_name}}',
                        "deep_list": [
                            "deep value 1",
                            "{{cookiecutter.project_name}}",
                            "deep value 3",
                        ],
                    },
                    "list_key": [
                        "value 1",
                        "{{cookiecutter.project_name}}",
                        "value 3",
                    ],
                },
            }
        }

        cookiecutter_dict = prompt.prompt_for_config(context, no_input=True)
        assert cookiecutter_dict == {
            'project_name': "Slartibartfast",
            'details': {
                "key": "value",
                "integer_key": "37",
                "other_name": "Slartibartfast",
                "dict_key": {
                    "deep_key": "deep_value",
                    "deep_integer": "42",
                    "deep_other_name": "Slartibartfast",
                    "deep_list": ["deep value 1", "Slartibartfast", "deep value 3"],
                },
                "list_key": ["value 1", "Slartibartfast", "value 3"],
            },
        }

    def test_prompt_for_templated_config(self, monkeypatch):
        """Verify Jinja2 templating works in unicode prompts."""
        monkeypatch.setattr(
            'cookiecutter.prompt.read_user_variable', lambda var, default: default
        )
        context = {
            'cookiecutter': OrderedDict(
                [
                    ('project_name', u'A New Project'),
                    (
                        'pkg_name',
                        u'{{ cookiecutter.project_name|lower|replace(" ", "") }}',
                    ),
                ]
            )
        }

        exp_cookiecutter_dict = {
            'project_name': u'A New Project',
            'pkg_name': u'anewproject',
        }
        cookiecutter_dict = prompt.prompt_for_config(context)
        assert cookiecutter_dict == exp_cookiecutter_dict

    def test_dont_prompt_for_private_context_var(self, monkeypatch):
        """Verify `read_user_variable` not called for private context variables."""
        monkeypatch.setattr(
            'cookiecutter.prompt.read_user_variable',
            lambda var, default: pytest.fail(
                'Should not try to read a response for private context var'
            ),
        )
        context = {'cookiecutter': {'_copy_without_render': ['*.html']}}
        cookiecutter_dict = prompt.prompt_for_config(context)
        assert cookiecutter_dict == {'_copy_without_render': ['*.html']}

<<<<<<< HEAD
    def test_render_hidden_variables(self):
        """Test rendering of hidden variables.

        There are three cases:
        1. Variables beginning with a single underscore are hidden and not rendered.
        2. Variables beginning with a double underscore are hidden and rendered with
           Jinja2.
        3. Variables beginning with anything other than underscores are not hidden and
           are rendered
        """
        context = {
            'cookiecutter': OrderedDict([
                ('foo', 'Hello world'),
                ('bar', 123),
                ('rendered_foo', u'{{ cookiecutter.foo|lower }}'),
                ('rendered_bar', 123),
                ('_hidden_foo', u'{{ cookiecutter.foo|lower }}'),
                ('_hidden_bar', 123),
                ('__rendered_hidden_foo', u'{{ cookiecutter.foo|lower }}'),
                ('__rendered_hidden_bar', 123),
            ])
        }
        cookiecutter_dict = prompt.prompt_for_config(context, no_input=True)
        assert cookiecutter_dict == OrderedDict([
            ('foo', 'Hello world'),
            ('bar', '123'),
            ('rendered_foo', 'hello world'),
            ('rendered_bar', '123'),
            ('_hidden_foo', u'{{ cookiecutter.foo|lower }}'),
            ('_hidden_bar', 123),
            ('__rendered_hidden_foo', 'hello world'),
            ('__rendered_hidden_bar', '123'),
        ])
=======
    def test_should_not_render_private_variables(self):
        """Verify private(underscored) variables not rendered by `prompt_for_config`.

        Private variables designed to be raw, same as context input.
        """
        context = {
            'cookiecutter': {
                'project_name': 'Skip render',
                '_skip_jinja_template': '{{cookiecutter.project_name}}',
                '_skip_float': 123.25,
                '_skip_integer': 123,
                '_skip_boolean': True,
                '_skip_nested': True,
            }
        }
        cookiecutter_dict = prompt.prompt_for_config(context, no_input=True)
        assert cookiecutter_dict == context['cookiecutter']
>>>>>>> 3c5dd602


class TestReadUserChoice(object):
    """Class to unite choices prompt related tests."""

    def test_should_invoke_read_user_choice(self, mocker):
        """Verify correct function called for select(list) variables."""
        prompt_choice = mocker.patch(
            'cookiecutter.prompt.prompt_choice_for_config',
            wraps=prompt.prompt_choice_for_config,
        )

        read_user_choice = mocker.patch('cookiecutter.prompt.read_user_choice')
        read_user_choice.return_value = 'all'

        read_user_variable = mocker.patch('cookiecutter.prompt.read_user_variable')

        choices = ['landscape', 'portrait', 'all']
        context = {'cookiecutter': {'orientation': choices}}

        cookiecutter_dict = prompt.prompt_for_config(context)

        assert not read_user_variable.called
        assert prompt_choice.called
        read_user_choice.assert_called_once_with('orientation', choices)
        assert cookiecutter_dict == {'orientation': 'all'}

    def test_should_invoke_read_user_variable(self, mocker):
        """Verify correct function called for string input variables."""
        read_user_variable = mocker.patch('cookiecutter.prompt.read_user_variable')
        read_user_variable.return_value = u'Audrey Roy'

        prompt_choice = mocker.patch('cookiecutter.prompt.prompt_choice_for_config')

        read_user_choice = mocker.patch('cookiecutter.prompt.read_user_choice')

        context = {'cookiecutter': {'full_name': 'Your Name'}}

        cookiecutter_dict = prompt.prompt_for_config(context)

        assert not prompt_choice.called
        assert not read_user_choice.called
        read_user_variable.assert_called_once_with('full_name', 'Your Name')
        assert cookiecutter_dict == {'full_name': u'Audrey Roy'}

    def test_should_render_choices(self, mocker):
        """Verify Jinja2 templating engine works inside choices variables."""
        read_user_choice = mocker.patch('cookiecutter.prompt.read_user_choice')
        read_user_choice.return_value = u'anewproject'

        read_user_variable = mocker.patch('cookiecutter.prompt.read_user_variable')
        read_user_variable.return_value = u'A New Project'

        rendered_choices = [u'foo', u'anewproject', u'bar']

        context = {
            'cookiecutter': OrderedDict(
                [
                    ('project_name', u'A New Project'),
                    (
                        'pkg_name',
                        [
                            u'foo',
                            u'{{ cookiecutter.project_name|lower|replace(" ", "") }}',
                            u'bar',
                        ],
                    ),
                ]
            )
        }

        expected = {
            'project_name': u'A New Project',
            'pkg_name': u'anewproject',
        }
        cookiecutter_dict = prompt.prompt_for_config(context)

        read_user_variable.assert_called_once_with('project_name', u'A New Project')
        read_user_choice.assert_called_once_with('pkg_name', rendered_choices)
        assert cookiecutter_dict == expected


class TestPromptChoiceForConfig(object):
    """Class to unite choices prompt related tests with config test."""

    @pytest.fixture
    def choices(self):
        """Fixture. Just populate choices variable."""
        return ['landscape', 'portrait', 'all']

    @pytest.fixture
    def context(self, choices):
        """Fixture. Just populate context variable."""
        return {'cookiecutter': {'orientation': choices}}

    def test_should_return_first_option_if_no_input(self, mocker, choices, context):
        """Verify prompt_choice_for_config return first list option on no_input=True."""
        read_user_choice = mocker.patch('cookiecutter.prompt.read_user_choice')

        expected_choice = choices[0]

        actual_choice = prompt.prompt_choice_for_config(
            cookiecutter_dict=context,
            env=environment.StrictEnvironment(),
            key='orientation',
            options=choices,
            no_input=True,  # Suppress user input
        )

        assert not read_user_choice.called
        assert expected_choice == actual_choice

    def test_should_read_user_choice(self, mocker, choices, context):
        """Verify prompt_choice_for_config return user selection on no_input=False."""
        read_user_choice = mocker.patch('cookiecutter.prompt.read_user_choice')
        read_user_choice.return_value = 'all'

        expected_choice = 'all'

        actual_choice = prompt.prompt_choice_for_config(
            cookiecutter_dict=context,
            env=environment.StrictEnvironment(),
            key='orientation',
            options=choices,
            no_input=False,  # Ask the user for input
        )
        read_user_choice.assert_called_once_with('orientation', choices)
        assert expected_choice == actual_choice


@pytest.mark.parametrize(
    'context',
    (
        {'cookiecutter': {'foo': '{{cookiecutter.nope}}'}},
        {'cookiecutter': {'foo': ['123', '{{cookiecutter.nope}}', '456']}},
        {'cookiecutter': {'foo': {'{{cookiecutter.nope}}': 'value'}}},
        {'cookiecutter': {'foo': {'key': '{{cookiecutter.nope}}'}}},
    ),
    ids=[
        'Undefined variable in cookiecutter dict',
        'Undefined variable in cookiecutter dict with choices',
        'Undefined variable in cookiecutter dict with dict_key',
        'Undefined variable in cookiecutter dict with key_value',
    ],
)
def test_undefined_variable(context):
    """Verify `prompt.prompt_for_config` raises correct error."""
    with pytest.raises(exceptions.UndefinedVariableInTemplate) as err:
        prompt.prompt_for_config(context, no_input=True)

    error = err.value
    assert error.message == "Unable to render variable 'foo'"
    assert error.context == context<|MERGE_RESOLUTION|>--- conflicted
+++ resolved
@@ -199,7 +199,6 @@
         cookiecutter_dict = prompt.prompt_for_config(context)
         assert cookiecutter_dict == {'_copy_without_render': ['*.html']}
 
-<<<<<<< HEAD
     def test_render_hidden_variables(self):
         """Test rendering of hidden variables.
 
@@ -233,7 +232,7 @@
             ('__rendered_hidden_foo', 'hello world'),
             ('__rendered_hidden_bar', '123'),
         ])
-=======
+
     def test_should_not_render_private_variables(self):
         """Verify private(underscored) variables not rendered by `prompt_for_config`.
 
@@ -251,7 +250,6 @@
         }
         cookiecutter_dict = prompt.prompt_for_config(context, no_input=True)
         assert cookiecutter_dict == context['cookiecutter']
->>>>>>> 3c5dd602
 
 
 class TestReadUserChoice(object):
