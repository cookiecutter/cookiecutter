"""Tests for `cookiecutter.prompt` module."""
import platform
from collections import OrderedDict

import click
import pytest

from cookiecutter import prompt, exceptions, environment


@pytest.fixture(autouse=True)
def patch_readline_on_win(monkeypatch):
    """Fixture. Overwrite windows end of line to linux standard."""
    if 'windows' in platform.platform().lower():
        monkeypatch.setattr('sys.stdin.readline', lambda: '\n')


class TestRenderVariable:
    """Class to unite simple and complex tests for render_variable function."""

    @pytest.mark.parametrize(
        'raw_var, rendered_var',
        [
            (1, '1'),
            (True, True),
            ('foo', 'foo'),
            ('{{cookiecutter.project}}', 'foobar'),
            (None, None),
        ],
    )
    def test_convert_to_str(self, mocker, raw_var, rendered_var):
        """Verify simple items correctly rendered to strings."""
        env = environment.StrictEnvironment()
        from_string = mocker.patch(
            'cookiecutter.prompt.StrictEnvironment.from_string', wraps=env.from_string
        )
        context = {'project': 'foobar'}

        result = prompt.render_variable(env, raw_var, context)
        assert result == rendered_var

        # Make sure that non None non str variables are converted beforehand
        if raw_var is not None and not isinstance(raw_var, bool):
            if not isinstance(raw_var, str):
                raw_var = str(raw_var)
            from_string.assert_called_once_with(raw_var)
        else:
            assert not from_string.called

    @pytest.mark.parametrize(
        'raw_var, rendered_var',
        [
            ({1: True, 'foo': False}, {'1': True, 'foo': False}),
            (
                {'{{cookiecutter.project}}': ['foo', 1], 'bar': False},
                {'foobar': ['foo', '1'], 'bar': False},
            ),
            (['foo', '{{cookiecutter.project}}', None], ['foo', 'foobar', None]),
        ],
    )
    def test_convert_to_str_complex_variables(self, raw_var, rendered_var):
        """Verify tree items correctly rendered."""
        env = environment.StrictEnvironment()
        context = {'project': 'foobar'}

        result = prompt.render_variable(env, raw_var, context)
        assert result == rendered_var


class TestPrompt:
    """Class to unite user prompt related tests."""

    @pytest.mark.parametrize(
        'context',
        [
            {'cookiecutter': {'full_name': 'Your Name'}},
            {'cookiecutter': {'full_name': 'Řekni či napiš své jméno'}},
        ],
        ids=['ASCII default prompt/input', 'Unicode default prompt/input'],
    )
    def test_prompt_for_config(self, monkeypatch, context):
        """Verify `prompt_for_config` call `read_user_variable` on text request."""
        monkeypatch.setattr(
            'cookiecutter.prompt.read_user_variable',
            lambda var, default, prompts, prefix: default,
        )

        cookiecutter_dict = prompt.prompt_for_config(context)
        assert cookiecutter_dict == context['cookiecutter']

    @pytest.mark.parametrize(
        'context',
        [
            {
                'cookiecutter': {
                    'full_name': 'Your Name',
                    'check': ['yes', 'no'],
                    'nothing': 'ok',
                    '__prompts__': {
                        'full_name': 'Name please',
                        'check': 'Checking',
                    },
                }
            },
        ],
        ids=['ASCII default prompt/input'],
    )
    def test_prompt_for_config_with_human_prompts(self, monkeypatch, context):
        """Verify call `read_user_variable` on request when human-readable prompts."""
        monkeypatch.setattr(
            'cookiecutter.prompt.read_user_variable',
            lambda var, default, prompts, prefix: default,
        )
        monkeypatch.setattr(
            'cookiecutter.prompt.read_user_yes_no',
            lambda var, default, prompts, prefix: default,
        )
        monkeypatch.setattr(
            'cookiecutter.prompt.read_user_choice',
            lambda var, default, prompts, prefix: default,
        )

        cookiecutter_dict = prompt.prompt_for_config(context)
        assert cookiecutter_dict == context['cookiecutter']

    @pytest.mark.parametrize(
        'context',
        [
            {
                'cookiecutter': {
                    'full_name': 'Your Name',
                    'check': ['yes', 'no'],
                    '__prompts__': {
                        'check': 'Checking',
                    },
                }
            },
            {
                'cookiecutter': {
                    'full_name': 'Your Name',
                    'check': ['yes', 'no'],
                    '__prompts__': {
                        'full_name': 'Name please',
                        'check': {'__prompt__': 'Checking', 'yes': 'Yes', 'no': 'No'},
                    },
                }
            },
            {
                'cookiecutter': {
                    'full_name': 'Your Name',
                    'check': ['yes', 'no'],
                    '__prompts__': {
                        'full_name': 'Name please',
                        'check': {'no': 'No'},
                    },
                }
            },
        ],
    )
    def test_prompt_for_config_with_human_choices(self, monkeypatch, context):
        """Test prompts when human-readable labels for user choices."""
        runner = click.testing.CliRunner()
        with runner.isolation(input="\n\n\n"):
            cookiecutter_dict = prompt.prompt_for_config(context)

        assert dict(cookiecutter_dict) == {'full_name': 'Your Name', 'check': 'yes'}

    def test_prompt_for_config_dict(self, monkeypatch):
        """Verify `prompt_for_config` call `read_user_variable` on dict request."""
        monkeypatch.setattr(
            'cookiecutter.prompt.read_user_dict',
            lambda var, default, prompts, prefix: {"key": "value", "integer": 37},
        )
        context = {'cookiecutter': {'details': {}}}

        cookiecutter_dict = prompt.prompt_for_config(context)
        assert cookiecutter_dict == {'details': {'key': 'value', 'integer': 37}}

    def test_should_render_dict(self):
        """Verify template inside dictionary variable rendered."""
        context = {
            'cookiecutter': {
                'project_name': 'Slartibartfast',
                'details': {
                    '{{cookiecutter.project_name}}': '{{cookiecutter.project_name}}'
                },
            }
        }

        cookiecutter_dict = prompt.prompt_for_config(context, no_input=True)
        assert cookiecutter_dict == {
            'project_name': 'Slartibartfast',
            'details': {'Slartibartfast': 'Slartibartfast'},
        }

    def test_should_render_deep_dict(self):
        """Verify nested structures like dict in dict, rendered correctly."""
        context = {
            'cookiecutter': {
                'project_name': "Slartibartfast",
                'details': {
                    "key": "value",
                    "integer_key": 37,
                    "other_name": '{{cookiecutter.project_name}}',
                    "dict_key": {
                        "deep_key": "deep_value",
                        "deep_integer": 42,
                        "deep_other_name": '{{cookiecutter.project_name}}',
                        "deep_list": [
                            "deep value 1",
                            "{{cookiecutter.project_name}}",
                            "deep value 3",
                        ],
                    },
                    "list_key": [
                        "value 1",
                        "{{cookiecutter.project_name}}",
                        "value 3",
                    ],
                },
            }
        }

        cookiecutter_dict = prompt.prompt_for_config(context, no_input=True)
        assert cookiecutter_dict == {
            'project_name': "Slartibartfast",
            'details': {
                "key": "value",
                "integer_key": "37",
                "other_name": "Slartibartfast",
                "dict_key": {
                    "deep_key": "deep_value",
                    "deep_integer": "42",
                    "deep_other_name": "Slartibartfast",
                    "deep_list": ["deep value 1", "Slartibartfast", "deep value 3"],
                },
                "list_key": ["value 1", "Slartibartfast", "value 3"],
            },
        }

    def test_should_render_deep_dict_with_human_prompts(self):
        """Verify dict rendered correctly when human-readable prompts."""
        context = {
            'cookiecutter': {
                'project_name': "Slartibartfast",
                'details': {
                    "key": "value",
                    "integer_key": 37,
                    "other_name": '{{cookiecutter.project_name}}',
                    "dict_key": {
                        "deep_key": "deep_value",
                    },
                },
                '__prompts__': {'project_name': 'Project name'},
            }
        }
        cookiecutter_dict = prompt.prompt_for_config(context, no_input=True)
        assert cookiecutter_dict == {
            'project_name': "Slartibartfast",
            'details': {
                "key": "value",
                "integer_key": "37",
                "other_name": "Slartibartfast",
                "dict_key": {
                    "deep_key": "deep_value",
                },
            },
        }

    def test_internal_use_no_human_prompts(self):
        """Verify dict rendered correctly when human-readable prompts empty."""
        context = {
            'cookiecutter': {
                'project_name': "Slartibartfast",
                '__prompts__': {},
            }
        }
        cookiecutter_dict = prompt.prompt_for_config(context, no_input=True)
        assert cookiecutter_dict == {
            'project_name': "Slartibartfast",
        }

    def test_prompt_for_templated_config(self, monkeypatch):
        """Verify Jinja2 templating works in unicode prompts."""
        monkeypatch.setattr(
            'cookiecutter.prompt.read_user_variable',
            lambda var, default, prompts, prefix: default,
        )
        context = {
            'cookiecutter': OrderedDict(
                [
                    ('project_name', 'A New Project'),
                    (
                        'pkg_name',
                        '{{ cookiecutter.project_name|lower|replace(" ", "") }}',
                    ),
                ]
            )
        }

        exp_cookiecutter_dict = {
            'project_name': 'A New Project',
            'pkg_name': 'anewproject',
        }
        cookiecutter_dict = prompt.prompt_for_config(context)
        assert cookiecutter_dict == exp_cookiecutter_dict

    def test_dont_prompt_for_private_context_var(self, monkeypatch):
        """Verify `read_user_variable` not called for private context variables."""
        monkeypatch.setattr(
            'cookiecutter.prompt.read_user_variable',
            lambda var, default: pytest.fail(
                'Should not try to read a response for private context var'
            ),
        )
        context = {'cookiecutter': {'_copy_without_render': ['*.html']}}
        cookiecutter_dict = prompt.prompt_for_config(context)
        assert cookiecutter_dict == {'_copy_without_render': ['*.html']}

    def test_should_render_private_variables_with_two_underscores(self):
        """Test rendering of private variables with two underscores.

        There are three cases:
        1. Variables beginning with a single underscore are private and not rendered.
        2. Variables beginning with a double underscore are private and are rendered.
        3. Variables beginning with anything other than underscores are not private and
           are rendered.
        """
        context = {
            'cookiecutter': OrderedDict(
                [
                    ('foo', 'Hello world'),
                    ('bar', 123),
                    ('rendered_foo', '{{ cookiecutter.foo|lower }}'),
                    ('rendered_bar', 123),
                    ('_hidden_foo', '{{ cookiecutter.foo|lower }}'),
                    ('_hidden_bar', 123),
                    ('__rendered_hidden_foo', '{{ cookiecutter.foo|lower }}'),
                    ('__rendered_hidden_bar', 123),
                ]
            )
        }
        cookiecutter_dict = prompt.prompt_for_config(context, no_input=True)
        assert cookiecutter_dict == OrderedDict(
            [
                ('foo', 'Hello world'),
                ('bar', '123'),
                ('rendered_foo', 'hello world'),
                ('rendered_bar', '123'),
                ('_hidden_foo', '{{ cookiecutter.foo|lower }}'),
                ('_hidden_bar', 123),
                ('__rendered_hidden_foo', 'hello world'),
                ('__rendered_hidden_bar', '123'),
            ]
        )

    def test_should_not_render_private_variables(self):
        """Verify private(underscored) variables not rendered by `prompt_for_config`.

        Private variables designed to be raw, same as context input.
        """
        context = {
            'cookiecutter': {
                'project_name': 'Skip render',
                '_skip_jinja_template': '{{cookiecutter.project_name}}',
                '_skip_float': 123.25,
                '_skip_integer': 123,
                '_skip_boolean': True,
                '_skip_nested': True,
            }
        }
        cookiecutter_dict = prompt.prompt_for_config(context, no_input=True)
        assert cookiecutter_dict == context['cookiecutter']


DEFAULT_PREFIX = '  [dim][1/1][/] '


class TestReadUserChoice:
    """Class to unite choices prompt related tests."""

    def test_should_invoke_read_user_choice(self, mocker):
        """Verify correct function called for select(list) variables."""
        prompt_choice = mocker.patch(
            'cookiecutter.prompt.prompt_choice_for_config',
            wraps=prompt.prompt_choice_for_config,
        )

        read_user_choice = mocker.patch('cookiecutter.prompt.read_user_choice')
        read_user_choice.return_value = 'all'

        read_user_variable = mocker.patch('cookiecutter.prompt.read_user_variable')

        choices = ['landscape', 'portrait', 'all']
        context = {'cookiecutter': {'orientation': choices}}

        cookiecutter_dict = prompt.prompt_for_config(context)

        assert not read_user_variable.called
        assert prompt_choice.called
        read_user_choice.assert_called_once_with(
            'orientation', choices, {}, DEFAULT_PREFIX
        )
        assert cookiecutter_dict == {'orientation': 'all'}

    def test_should_invoke_read_user_variable(self, mocker):
        """Verify correct function called for string input variables."""
        read_user_variable = mocker.patch('cookiecutter.prompt.read_user_variable')
        read_user_variable.return_value = 'Audrey Roy'

        prompt_choice = mocker.patch('cookiecutter.prompt.prompt_choice_for_config')

        read_user_choice = mocker.patch('cookiecutter.prompt.read_user_choice')

        context = {'cookiecutter': {'full_name': 'Your Name'}}

        cookiecutter_dict = prompt.prompt_for_config(context)

        assert not prompt_choice.called
        assert not read_user_choice.called
        read_user_variable.assert_called_once_with(
            'full_name', 'Your Name', {}, DEFAULT_PREFIX
        )
        assert cookiecutter_dict == {'full_name': 'Audrey Roy'}

    def test_should_render_choices(self, mocker):
        """Verify Jinja2 templating engine works inside choices variables."""
        read_user_choice = mocker.patch('cookiecutter.prompt.read_user_choice')
        read_user_choice.return_value = 'anewproject'

        read_user_variable = mocker.patch('cookiecutter.prompt.read_user_variable')
        read_user_variable.return_value = 'A New Project'

        rendered_choices = ['foo', 'anewproject', 'bar']

        context = {
            'cookiecutter': OrderedDict(
                [
                    ('project_name', 'A New Project'),
                    (
                        'pkg_name',
                        [
                            'foo',
                            '{{ cookiecutter.project_name|lower|replace(" ", "") }}',
                            'bar',
                        ],
                    ),
                ]
            )
        }

        expected = {
            'project_name': 'A New Project',
            'pkg_name': 'anewproject',
        }
        cookiecutter_dict = prompt.prompt_for_config(context)

        read_user_variable.assert_called_once_with(
            'project_name', 'A New Project', {}, '  [dim][1/2][/] '
        )
        read_user_choice.assert_called_once_with(
            'pkg_name', rendered_choices, {}, '  [dim][2/2][/] '
        )
        assert cookiecutter_dict == expected


class TestPromptChoiceForConfig:
    """Class to unite choices prompt related tests with config test."""

    @pytest.fixture
    def choices(self):
        """Fixture. Just populate choices variable."""
        return ['landscape', 'portrait', 'all']

    @pytest.fixture
    def context(self, choices):
        """Fixture. Just populate context variable."""
        return {'cookiecutter': {'orientation': choices}}

    def test_should_return_first_option_if_no_input(self, mocker, choices, context):
        """Verify prompt_choice_for_config return first list option on no_input=True."""
        read_user_choice = mocker.patch('cookiecutter.prompt.read_user_choice')

        expected_choice = choices[0]

        actual_choice = prompt.prompt_choice_for_config(
            cookiecutter_dict=context,
            env=environment.StrictEnvironment(),
            key='orientation',
            options=choices,
            no_input=True,  # Suppress user input
        )

        assert not read_user_choice.called
        assert expected_choice == actual_choice

    def test_should_read_user_choice(self, mocker, choices, context):
        """Verify prompt_choice_for_config return user selection on no_input=False."""
        read_user_choice = mocker.patch('cookiecutter.prompt.read_user_choice')
        read_user_choice.return_value = 'all'

        expected_choice = 'all'

        actual_choice = prompt.prompt_choice_for_config(
            cookiecutter_dict=context,
            env=environment.StrictEnvironment(),
            key='orientation',
            options=choices,
            no_input=False,  # Ask the user for input
        )
        read_user_choice.assert_called_once_with('orientation', choices, None, '')
        assert expected_choice == actual_choice


class TestReadUserYesNo(object):
    """Class to unite boolean prompt related tests."""

    @pytest.mark.parametrize(
        'run_as_docker',
        (
            True,
            False,
        ),
    )
    def test_should_invoke_read_user_yes_no(self, mocker, run_as_docker):
        """Verify correct function called for boolean variables."""
        read_user_yes_no = mocker.patch('cookiecutter.prompt.read_user_yes_no')
        read_user_yes_no.return_value = run_as_docker

        read_user_variable = mocker.patch('cookiecutter.prompt.read_user_variable')

        context = {'cookiecutter': {'run_as_docker': run_as_docker}}

        cookiecutter_dict = prompt.prompt_for_config(context)

        assert not read_user_variable.called
<<<<<<< HEAD
        read_user_yes_no.assert_called_once_with(
            'run_as_docker', run_as_docker, {}, DEFAULT_PREFIX
        )
=======
        read_user_yes_no.assert_called_once_with('run_as_docker', run_as_docker, {})
>>>>>>> 33a36b38
        assert cookiecutter_dict == {'run_as_docker': run_as_docker}

    def test_boolean_parameter_no_input(self):
        """Verify boolean parameter sent to prompt for config with no input."""
        context = {
            'cookiecutter': {
                'run_as_docker': True,
            }
        }
        cookiecutter_dict = prompt.prompt_for_config(context, no_input=True)
        assert cookiecutter_dict == context['cookiecutter']


@pytest.mark.parametrize(
    'context',
    (
        {'cookiecutter': {'foo': '{{cookiecutter.nope}}'}},
        {'cookiecutter': {'foo': ['123', '{{cookiecutter.nope}}', '456']}},
        {'cookiecutter': {'foo': {'{{cookiecutter.nope}}': 'value'}}},
        {'cookiecutter': {'foo': {'key': '{{cookiecutter.nope}}'}}},
    ),
    ids=[
        'Undefined variable in cookiecutter dict',
        'Undefined variable in cookiecutter dict with choices',
        'Undefined variable in cookiecutter dict with dict_key',
        'Undefined variable in cookiecutter dict with key_value',
    ],
)
def test_undefined_variable(context):
    """Verify `prompt.prompt_for_config` raises correct error."""
    with pytest.raises(exceptions.UndefinedVariableInTemplate) as err:
        prompt.prompt_for_config(context, no_input=True)

    error = err.value
    assert error.message == "Unable to render variable 'foo'"
    assert error.context == context<|MERGE_RESOLUTION|>--- conflicted
+++ resolved
@@ -534,13 +534,9 @@
         cookiecutter_dict = prompt.prompt_for_config(context)
 
         assert not read_user_variable.called
-<<<<<<< HEAD
         read_user_yes_no.assert_called_once_with(
             'run_as_docker', run_as_docker, {}, DEFAULT_PREFIX
         )
-=======
-        read_user_yes_no.assert_called_once_with('run_as_docker', run_as_docker, {})
->>>>>>> 33a36b38
         assert cookiecutter_dict == {'run_as_docker': run_as_docker}
 
     def test_boolean_parameter_no_input(self):
