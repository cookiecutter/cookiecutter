"""Tests for `generate_file` function, part of `generate_files` function workflow."""
import json
import os

import pytest
from jinja2 import FileSystemLoader
from jinja2.exceptions import TemplateSyntaxError

from cookiecutter import generate
from cookiecutter.environment import StrictEnvironment


@pytest.fixture(scope='function', autouse=True)
def tear_down():
    """
    Fixture. Remove the test text file which is created by the tests.

    Used for all tests in this file.
    """
<<<<<<< HEAD
    def fin_remove_cheese_file():
        if os.path.exists('tests/files/cheese.txt'):
            os.remove('tests/files/cheese.txt')
        if os.path.exists('tests/files/cheese_lf_newlines.txt'):
            os.remove('tests/files/cheese_lf_newlines.txt')
        if os.path.exists('tests/files/cheese_crlf_newlines.txt'):
            os.remove('tests/files/cheese_crlf_newlines.txt')
    request.addfinalizer(fin_remove_cheese_file)
=======
    yield
    if os.path.exists('tests/files/cheese.txt'):
        os.remove('tests/files/cheese.txt')
>>>>>>> f85bada3


@pytest.fixture
def env():
    """Fixture. Set Jinja2 environment settings for other tests."""
    environment = StrictEnvironment()
    environment.loader = FileSystemLoader('.')
    return environment


def test_generate_file(env):
    """Verify simple file is generated with rendered context data."""
    infile = 'tests/files/{{generate_file}}.txt'
    generate.generate_file(
        project_dir=".", infile=infile, context={'generate_file': 'cheese'}, env=env
    )
    assert os.path.isfile('tests/files/cheese.txt')
    with open('tests/files/cheese.txt', 'rt') as f:
        generated_text = f.read()
        assert generated_text == 'Testing cheese'


def test_generate_file_jsonify_filter(env):
    """Verify jsonify filter works during files generation process."""
    infile = 'tests/files/{{cookiecutter.jsonify_file}}.txt'
    data = {'jsonify_file': 'cheese', 'type': 'roquefort'}
    generate.generate_file(
        project_dir=".", infile=infile, context={'cookiecutter': data}, env=env
    )
    assert os.path.isfile('tests/files/cheese.txt')
    with open('tests/files/cheese.txt', 'rt') as f:
        generated_text = f.read()
        assert json.loads(generated_text) == data


@pytest.mark.parametrize("length", (10, 40))
@pytest.mark.parametrize("punctuation", (True, False))
def test_generate_file_random_ascii_string(env, length, punctuation):
    """Verify correct work of random_ascii_string extension on file generation."""
    infile = 'tests/files/{{cookiecutter.random_string_file}}.txt'
    data = {'random_string_file': 'cheese'}
    context = {"cookiecutter": data, "length": length, "punctuation": punctuation}
    generate.generate_file(project_dir=".", infile=infile, context=context, env=env)
    assert os.path.isfile('tests/files/cheese.txt')
    with open('tests/files/cheese.txt', 'rt') as f:
        generated_text = f.read()
        assert len(generated_text) == length


def test_generate_file_with_true_condition(env):
    """Verify correct work of boolean condition in file name on file generation.

    This test has positive answer, so file should be rendered.
    """
    infile = 'tests/files/{% if generate_file == \'y\' %}cheese.txt{% endif %}'
    generate.generate_file(
        project_dir=".", infile=infile, context={'generate_file': 'y'}, env=env
    )
    assert os.path.isfile('tests/files/cheese.txt')
    with open('tests/files/cheese.txt', 'rt') as f:
        generated_text = f.read()
        assert generated_text == 'Testing that generate_file was y'


def test_generate_file_with_false_condition(env):
    """Verify correct work of boolean condition in file name on file generation.

    This test has negative answer, so file should not be rendered.
    """
    infile = 'tests/files/{% if generate_file == \'y\' %}cheese.txt{% endif %}'
    generate.generate_file(
        project_dir=".", infile=infile, context={'generate_file': 'n'}, env=env
    )
    assert not os.path.isfile('tests/files/cheese.txt')


@pytest.fixture
def expected_msg():
    """Fixture. Used to ensure that exception generated text contain full data."""
    msg = (
        'Missing end of comment tag\n'
        '  File "./tests/files/syntax_error.txt", line 1\n'
        '    I eat {{ syntax_error }} {# this comment is not closed}'
    )
    return msg.replace("/", os.sep)


def test_generate_file_verbose_template_syntax_error(env, expected_msg):
    """Verify correct exception raised on syntax error in file before generation."""
    with pytest.raises(TemplateSyntaxError) as exception:
        generate.generate_file(
            project_dir=".",
            infile='tests/files/syntax_error.txt',
            context={'syntax_error': 'syntax_error'},
            env=env,
        )
<<<<<<< HEAD
    except TemplateSyntaxError as exception:
        assert str(exception) == expected_msg
    except Exception as exception:
        pytest.fail('Unexpected exception thrown: {0}'.format(exception))
    else:
        pytest.fail('TemplateSyntaxError not thrown')


@pytest.mark.usefixtures('remove_cheese_file')
def test_generate_file_does_not_translate_lf_newlines_to_crlf(env):
    infile = 'tests/files/{{generate_file}}_lf_newlines.txt'
    generate.generate_file(
        project_dir=".",
        infile=infile,
        context={'generate_file': 'cheese'},
        env=env
    )
    # this generated file should not have a CRLF line ending
    gf = 'tests/files/cheese_lf_newlines.txt'
    for line in open(gf):
        msg = 'Missing LF line ending for generated file: {gf}'
        assert line.endswith('\n'), msg.format(**locals())
        msg = 'Incorrect CRLF line ending for generated file: {gf}'
        assert not line.endswith('\r\n'), msg.format(**locals())


@pytest.mark.usefixtures('remove_cheese_file')
def test_generate_file_does_translate_crlf_newlines_to_lf(env):
    infile = 'tests/files/{{generate_file}}_crlf_newlines.txt'
    generate.generate_file(
        project_dir=".",
        infile=infile,
        context={'generate_file': 'cheese'},
        env=env
    )

    # this generated file should not have a CRLF line ending
    gf = 'tests/files/cheese_crlf_newlines.txt'
    for line in open(gf):
        msg = 'Missing LF line ending for generated file: {gf}'
        assert line.endswith('\n'), msg.format(**locals())
        msg = 'Incorrect CRLF line ending for generated file: {gf}'
        assert not line.endswith('\r\n'), msg.format(**locals())
=======
    assert str(exception.value) == expected_msg
>>>>>>> f85bada3
<|MERGE_RESOLUTION|>--- conflicted
+++ resolved
@@ -17,20 +17,13 @@
 
     Used for all tests in this file.
     """
-<<<<<<< HEAD
-    def fin_remove_cheese_file():
-        if os.path.exists('tests/files/cheese.txt'):
-            os.remove('tests/files/cheese.txt')
-        if os.path.exists('tests/files/cheese_lf_newlines.txt'):
-            os.remove('tests/files/cheese_lf_newlines.txt')
-        if os.path.exists('tests/files/cheese_crlf_newlines.txt'):
-            os.remove('tests/files/cheese_crlf_newlines.txt')
-    request.addfinalizer(fin_remove_cheese_file)
-=======
     yield
     if os.path.exists('tests/files/cheese.txt'):
         os.remove('tests/files/cheese.txt')
->>>>>>> f85bada3
+    if os.path.exists('tests/files/cheese_lf_newlines.txt'):
+        os.remove('tests/files/cheese_lf_newlines.txt')
+    if os.path.exists('tests/files/cheese_crlf_newlines.txt'):
+        os.remove('tests/files/cheese_crlf_newlines.txt')
 
 
 @pytest.fixture
@@ -127,16 +120,9 @@
             context={'syntax_error': 'syntax_error'},
             env=env,
         )
-<<<<<<< HEAD
-    except TemplateSyntaxError as exception:
-        assert str(exception) == expected_msg
-    except Exception as exception:
-        pytest.fail('Unexpected exception thrown: {0}'.format(exception))
-    else:
-        pytest.fail('TemplateSyntaxError not thrown')
+    assert str(exception.value) == expected_msg
 
 
-@pytest.mark.usefixtures('remove_cheese_file')
 def test_generate_file_does_not_translate_lf_newlines_to_crlf(env):
     infile = 'tests/files/{{generate_file}}_lf_newlines.txt'
     generate.generate_file(
@@ -154,7 +140,6 @@
         assert not line.endswith('\r\n'), msg.format(**locals())
 
 
-@pytest.mark.usefixtures('remove_cheese_file')
 def test_generate_file_does_translate_crlf_newlines_to_lf(env):
     infile = 'tests/files/{{generate_file}}_crlf_newlines.txt'
     generate.generate_file(
@@ -170,7 +155,4 @@
         msg = 'Missing LF line ending for generated file: {gf}'
         assert line.endswith('\n'), msg.format(**locals())
         msg = 'Incorrect CRLF line ending for generated file: {gf}'
-        assert not line.endswith('\r\n'), msg.format(**locals())
-=======
-    assert str(exception.value) == expected_msg
->>>>>>> f85bada3
+        assert not line.endswith('\r\n'), msg.format(**locals())