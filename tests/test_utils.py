--- conflicted
+++ resolved
@@ -1,8 +1,5 @@
 """Tests for `cookiecutter.utils` module."""
-<<<<<<< HEAD
 import os
-=======
->>>>>>> 0347a625
 import stat
 import sys
 from pathlib import Path
