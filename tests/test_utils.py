#!/usr/bin/env python
# -*- coding: utf-8 -*-

"""
test_utils
------------

Tests for `cookiecutter.utils` module.
"""

import os
import platform
import shutil
import sys
import unittest

from cookiecutter import utils, compat


class TestUtils(unittest.TestCase):

    def test_make_sure_path_exists(self):
        self.assertTrue(utils.make_sure_path_exists('/usr/'))
        self.assertTrue(utils.make_sure_path_exists('tests/blah'))
        self.assertTrue(utils.make_sure_path_exists('tests/trailingslash/'))
<<<<<<< HEAD
        if not compat.WINDOWS: # TODO - make this work in Windows
=======
        if "windows" not in platform.platform().lower():
>>>>>>> 1f15ead4
            self.assertFalse(
                utils.make_sure_path_exists(
                    '/this-dir-does-not-exist-and-cant-be-created/'
                )
            )
        shutil.rmtree('tests/blah/')
        shutil.rmtree('tests/trailingslash/')

    def test_unicode_open(self):
        """ Test unicode_open(filename, *args, **kwargs). """

        unicode_text = u"""Polish: Ą Ł Ż
Chinese: 倀 倁 倂 倃 倄 倅 倆 倇 倈
Musical Notes: ♬ ♫ ♯"""

        with utils.unicode_open('tests/files/unicode.txt') as f:
            opened_text = f.read()
            if compat.WINDOWS:
                unicode_text = os.linesep.join([s for s in unicode_text.splitlines() if not s.isspace()])
            self.assertEqual(unicode_text, opened_text)

    def test_workin(self):
        cwd = os.getcwd()
        ch_to = 'tests/files'

        class TestException(Exception):
            pass

        def test_work_in():
            with utils.work_in(ch_to):
                test_dir = os.path.join(cwd, ch_to).replace("/", os.sep)
                self.assertEqual(test_dir, os.getcwd())
                raise TestException()

        # Make sure we return to the correct folder
        self.assertEqual(cwd, os.getcwd())

        # Make sure that exceptions are still bubbled up
        self.assertRaises(TestException, test_work_in)


if __name__ == '__main__':
    unittest.main()
<|MERGE_RESOLUTION|>--- conflicted
+++ resolved
@@ -1,73 +1,69 @@
-#!/usr/bin/env python
-# -*- coding: utf-8 -*-
-
-"""
-test_utils
-------------
-
-Tests for `cookiecutter.utils` module.
-"""
-
-import os
-import platform
-import shutil
-import sys
-import unittest
-
-from cookiecutter import utils, compat
-
-
-class TestUtils(unittest.TestCase):
-
-    def test_make_sure_path_exists(self):
-        self.assertTrue(utils.make_sure_path_exists('/usr/'))
-        self.assertTrue(utils.make_sure_path_exists('tests/blah'))
-        self.assertTrue(utils.make_sure_path_exists('tests/trailingslash/'))
-<<<<<<< HEAD
-        if not compat.WINDOWS: # TODO - make this work in Windows
-=======
-        if "windows" not in platform.platform().lower():
->>>>>>> 1f15ead4
-            self.assertFalse(
-                utils.make_sure_path_exists(
-                    '/this-dir-does-not-exist-and-cant-be-created/'
-                )
-            )
-        shutil.rmtree('tests/blah/')
-        shutil.rmtree('tests/trailingslash/')
-
-    def test_unicode_open(self):
-        """ Test unicode_open(filename, *args, **kwargs). """
-
-        unicode_text = u"""Polish: Ą Ł Ż
-Chinese: 倀 倁 倂 倃 倄 倅 倆 倇 倈
-Musical Notes: ♬ ♫ ♯"""
-
-        with utils.unicode_open('tests/files/unicode.txt') as f:
-            opened_text = f.read()
-            if compat.WINDOWS:
-                unicode_text = os.linesep.join([s for s in unicode_text.splitlines() if not s.isspace()])
-            self.assertEqual(unicode_text, opened_text)
-
-    def test_workin(self):
-        cwd = os.getcwd()
-        ch_to = 'tests/files'
-
-        class TestException(Exception):
-            pass
-
-        def test_work_in():
-            with utils.work_in(ch_to):
-                test_dir = os.path.join(cwd, ch_to).replace("/", os.sep)
-                self.assertEqual(test_dir, os.getcwd())
-                raise TestException()
-
-        # Make sure we return to the correct folder
-        self.assertEqual(cwd, os.getcwd())
-
-        # Make sure that exceptions are still bubbled up
-        self.assertRaises(TestException, test_work_in)
-
-
-if __name__ == '__main__':
-    unittest.main()
+#!/usr/bin/env python
+# -*- coding: utf-8 -*-
+
+"""
+test_utils
+------------
+
+Tests for `cookiecutter.utils` module.
+"""
+
+import os
+import platform
+import shutil
+import sys
+import unittest
+
+from cookiecutter import utils, compat
+
+
+class TestUtils(unittest.TestCase):
+
+    def test_make_sure_path_exists(self):
+        self.assertTrue(utils.make_sure_path_exists('/usr/'))
+        self.assertTrue(utils.make_sure_path_exists('tests/blah'))
+        self.assertTrue(utils.make_sure_path_exists('tests/trailingslash/'))
+        if not compat.WINDOWS: # TODO - make this work in Windows
+            self.assertFalse(
+                utils.make_sure_path_exists(
+                    '/this-dir-does-not-exist-and-cant-be-created/'
+                )
+            )
+        shutil.rmtree('tests/blah/')
+        shutil.rmtree('tests/trailingslash/')
+
+    def test_unicode_open(self):
+        """ Test unicode_open(filename, *args, **kwargs). """
+
+        unicode_text = u"""Polish: Ą Ł Ż
+Chinese: 倀 倁 倂 倃 倄 倅 倆 倇 倈
+Musical Notes: ♬ ♫ ♯"""
+
+        with utils.unicode_open('tests/files/unicode.txt') as f:
+            opened_text = f.read()
+            if compat.WINDOWS:
+                unicode_text = os.linesep.join([s for s in unicode_text.splitlines() if not s.isspace()])
+            self.assertEqual(unicode_text, opened_text)
+
+    def test_workin(self):
+        cwd = os.getcwd()
+        ch_to = 'tests/files'
+
+        class TestException(Exception):
+            pass
+
+        def test_work_in():
+            with utils.work_in(ch_to):
+                test_dir = os.path.join(cwd, ch_to).replace("/", os.sep)
+                self.assertEqual(test_dir, os.getcwd())
+                raise TestException()
+
+        # Make sure we return to the correct folder
+        self.assertEqual(cwd, os.getcwd())
+
+        # Make sure that exceptions are still bubbled up
+        self.assertRaises(TestException, test_work_in)
+
+
+if __name__ == '__main__':
+    unittest.main()