--- conflicted
+++ resolved
@@ -12,25 +12,6 @@
 
 
 @pytest.fixture(scope='function')
-<<<<<<< HEAD
-def remove_additional_folders(request):
-    """
-    Remove some special folders which are created by the tests.
-    """
-    def fin_remove_additional_folders():
-        directories_to_delete = [
-            'tests/test-pyhooks/inputpyhooks',
-            'inputpyhooks',
-            'inputhooks',
-            'tests/test-shellhooks',
-            'tests/test-hooks',
-            'tests/test-hook-imports/inputpyhooks'
-        ]
-        for directory in directories_to_delete:
-            if os.path.exists(directory):
-                utils.rmtree(directory)
-    request.addfinalizer(fin_remove_additional_folders)
-=======
 def remove_additional_folders(tmpdir):
     """Remove some special folders which are created by the tests."""
     yield
@@ -40,11 +21,11 @@
         'inputhooks',
         os.path.join(str(tmpdir), 'test-shellhooks'),
         'tests/test-hooks',
+        'tests/test-hook-imports/inputpyhooks',
     ]
     for directory in directories_to_delete:
         if os.path.exists(directory):
             utils.rmtree(directory)
->>>>>>> d7e7b288
 
 
 @pytest.mark.usefixtures('clean_system', 'remove_additional_folders')
@@ -62,11 +43,10 @@
 def test_imports_in_hooks():
     try:
         generate.generate_files(
-            context={
-                'cookiecutter': {'pyhooks': 'pyhooks'}
-            },
+            context={'cookiecutter': {'pyhooks': 'pyhooks'}},
             repo_dir='tests/test-hook-imports/',
-            output_dir='tests/test-hook-imports/')
+            output_dir='tests/test-hook-imports/',
+        )
     except FailedHookException:
         pytest.fail('Unexpected FailedHookException...')
 
@@ -156,11 +136,10 @@
 
     with pytest.raises(FailedHookException):
         generate.generate_files(
-            context={
-                'cookiecutter': {'pyhooks': 'pyhooks'}
-            },
+            context={'cookiecutter': {'pyhooks': 'pyhooks'}},
             repo_dir='tests/test-hook-imports/',
-            output_dir='tests/test-hook-imports/')
+            output_dir='tests/test-hook-imports/',
+        )
 
     hooks_env = prompt.call_args[1]['env']
     hooks_env_python_path = hooks_env['PYTHONPATH']
