#!/usr/bin/env python
# -*- coding: utf-8 -*-

"""
test_main
---------

Tests for `cookiecutter.main` module.
"""

import logging
import os
import sys

<<<<<<< HEAD
from cookiecutter.compat import PY3, StringIO, input_str, patch, unittest
from cookiecutter import config, main
=======
from cookiecutter import config, main, utils
>>>>>>> d4c14f37
from tests import CookiecutterCleanSystemTestCase


try:
    no_network = os.environ[u'DISABLE_NETWORK_TESTS']
except KeyError:
    no_network = False


# Log debug and above to console
logging.basicConfig(format='%(levelname)s: %(message)s', level=logging.DEBUG)


class TestCookiecutterLocalNoInput(CookiecutterCleanSystemTestCase):

    def test_cookiecutter(self):
        main.cookiecutter('tests/fake-repo-pre/', no_input=True)
        self.assertTrue(os.path.isdir('tests/fake-repo-pre/{{cookiecutter.repo_name}}'))
        self.assertFalse(os.path.isdir('tests/fake-repo-pre/fake-project'))
        self.assertTrue(os.path.isdir('fake-project'))
        self.assertTrue(os.path.isfile('fake-project/README.rst'))
        self.assertFalse(os.path.exists('fake-project/json/'))

    def test_cookiecutter_no_slash(self):
        main.cookiecutter('tests/fake-repo-pre', no_input=True)
        self.assertTrue(os.path.isdir('tests/fake-repo-pre/{{cookiecutter.repo_name}}'))
        self.assertFalse(os.path.isdir('tests/fake-repo-pre/fake-project'))
        self.assertTrue(os.path.isdir('fake-project'))
        self.assertTrue(os.path.isfile('fake-project/README.rst'))
        self.assertFalse(os.path.exists('fake-project/json/'))

    def tearDown(self):
        if os.path.isdir('fake-project'):
            utils.rmtree('fake-project')


class TestCookiecutterLocalWithInput(CookiecutterCleanSystemTestCase):

    @patch(input_str, lambda x: '\n')
    def test_cookiecutter_local_with_input(self):
        if not PY3:
            sys.stdin = StringIO("\n\n\n\n\n\n\n\n\n\n\n\n")

        main.cookiecutter('tests/fake-repo-pre/', no_input=False)
        self.assertTrue(os.path.isdir('tests/fake-repo-pre/{{cookiecutter.repo_name}}'))
        self.assertFalse(os.path.isdir('tests/fake-repo-pre/fake-project'))
        self.assertTrue(os.path.isdir('fake-project'))
        self.assertTrue(os.path.isfile('fake-project/README.rst'))
        self.assertFalse(os.path.exists('fake-project/json/'))

    def tearDown(self):
        if os.path.isdir('fake-project'):
            utils.rmtree('fake-project')


class TestArgParsing(unittest.TestCase):

    def test_parse_cookiecutter_args(self):
        args = main.parse_cookiecutter_args(['project/'])
        self.assertEqual(args.input_dir, 'project/')
        self.assertEqual(args.checkout, None)

    def test_parse_cookiecutter_args_with_branch(self):
        args = main.parse_cookiecutter_args(['project/', '--checkout', 'develop'])
        self.assertEqual(args.input_dir, 'project/')
        self.assertEqual(args.checkout, 'develop')


@unittest.skipIf(condition=no_network, reason='Needs a network connection to GitHub/Bitbucket.')
class TestCookiecutterRepoArg(CookiecutterCleanSystemTestCase):

    def tearDown(self):
        if os.path.isdir('cookiecutter-pypackage'):
            utils.rmtree('cookiecutter-pypackage')
        if os.path.isdir('boilerplate'):
            utils.rmtree('boilerplate')
        if os.path.isdir('cookiecutter-trytonmodule'):
            utils.rmtree('cookiecutter-trytonmodule')
        if os.path.isdir('module_name'):
            utils.rmtree('module_name')
        super(TestCookiecutterRepoArg, self).tearDown()

    # HACK: The *args is because:
    # 1. If the lambda has 1 arg named x, I sometimes get this error:
    #    TypeError: <lambda>() missing 1 required positional argument: 'x'
    # 2. If lambda has no args, I unpredictably get this error:
    #    TypeError: <lambda>() takes 0 positional arguments but 1 was given
    # *args is the best of both worlds.
    # But I am not sure why I started getting these errors for no reason.
    # Any help would be appreciated. -- @audreyr
    @patch(input_str, lambda *args: '')
    def test_cookiecutter_git(self):
        if not PY3:
            # Simulate pressing return 10x.
            # HACK: There are only 9 prompts in cookiecutter-pypackage's
            # cookiecutter.json (http://git.io/b-1MVA) but 10 \n chars here.
            # There was an "EOFError: EOF when reading a line" test fail here
            # out of the blue, which an extra \n fixed.
            # Not sure why. There shouldn't be an extra prompt to delete
            # the repo, since CookiecutterCleanSystemTestCase ensured that it
            # wasn't present.
            # It's possibly an edge case in CookiecutterCleanSystemTestCase.
            # Improvements to this would be appreciated. -- @audreyr
            sys.stdin = StringIO('\n\n\n\n\n\n\n\n\n\n')
        main.cookiecutter('https://github.com/audreyr/cookiecutter-pypackage.git')
        logging.debug('Current dir is {0}'.format(os.getcwd()))
        clone_dir = os.path.join(os.path.expanduser('~/.cookiecutters'), 'cookiecutter-pypackage')
        self.assertTrue(os.path.exists(clone_dir))
        self.assertTrue(os.path.isdir('boilerplate'))
        self.assertTrue(os.path.isfile('boilerplate/README.rst'))
        self.assertTrue(os.path.exists('boilerplate/setup.py'))

    @patch(input_str, lambda x: '')
    def test_cookiecutter_mercurial(self):
        if not PY3:
            sys.stdin = StringIO('\n\n\n\n\n\n\n\n\n')
        main.cookiecutter('https://bitbucket.org/pokoli/cookiecutter-trytonmodule')
        logging.debug('Current dir is {0}'.format(os.getcwd()))
        clone_dir = os.path.join(os.path.expanduser('~/.cookiecutters'), 'cookiecutter-trytonmodule')
        self.assertTrue(os.path.exists(clone_dir))
        self.assertTrue(os.path.isdir('module_name'))
        self.assertTrue(os.path.isfile('module_name/README'))
        self.assertTrue(os.path.exists('module_name/setup.py'))


if __name__ == '__main__':
    unittest.main()<|MERGE_RESOLUTION|>--- conflicted
+++ resolved
@@ -12,12 +12,8 @@
 import os
 import sys
 
-<<<<<<< HEAD
 from cookiecutter.compat import PY3, StringIO, input_str, patch, unittest
-from cookiecutter import config, main
-=======
 from cookiecutter import config, main, utils
->>>>>>> d4c14f37
 from tests import CookiecutterCleanSystemTestCase
 
 
