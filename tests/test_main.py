--- conflicted
+++ resolved
@@ -1,16 +1,11 @@
 # -*- coding: utf-8 -*-
 
-<<<<<<< HEAD
 import json
 import os
+
 import pytest
 
 from cookiecutter.main import is_repo_url, expand_abbreviations, cookiecutter
-=======
-import pytest
-
-from cookiecutter.main import is_repo_url, expand_abbreviations
->>>>>>> 899ca8af
 
 
 @pytest.fixture(params=[
