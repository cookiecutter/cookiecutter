--- conflicted
+++ resolved
@@ -11,18 +11,9 @@
 import os
 import shutil
 import stat
-<<<<<<< HEAD
 
 from cookiecutter.compat import unittest
-=======
-import sys
 from cookiecutter import utils
-
-if sys.version_info[:2] < (2, 7):
-    import unittest2 as unittest
-else:
-    import unittest
->>>>>>> d4c14f37
 
 
 class CookiecutterCleanSystemTestCase(unittest.TestCase):
@@ -90,13 +81,8 @@
             # Delete the created ~/.cookiecutters dir.
             # There's no backup because it never existed
             if os.path.isdir(self.cookiecutters_dir):
-<<<<<<< HEAD
-                shutil.rmtree(self.cookiecutters_dir)
+                utils.rmtree(self.cookiecutters_dir)
 
-=======
-                utils.rmtree(self.cookiecutters_dir)
-        
->>>>>>> d4c14f37
         # Restore the user's default cookiecutters_dir contents
         if os.path.isdir(self.cookiecutters_dir_backup):
             shutil.copytree(self.cookiecutters_dir_backup, self.cookiecutters_dir)
