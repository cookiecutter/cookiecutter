"""pytest fixtures which are globally available throughout the suite."""
import logging
import os
import shutil

import pytest

from cookiecutter import utils

<<<<<<< HEAD

USER_CONFIG = """
=======
USER_CONFIG = u"""
>>>>>>> e8fbf927
cookiecutters_dir: "{cookiecutters_dir}"
replay_dir: "{replay_dir}"
"""


def backup_dir(original_dir, backup_dir):
    """Generate backup directory based on original directory."""
    # If the default original_dir is pre-existing, move it to a temp location
    if not os.path.isdir(original_dir):
        return False

    # Remove existing backups before backing up. If they exist, they're stale.
    if os.path.isdir(backup_dir):
        utils.rmtree(backup_dir)

    shutil.copytree(original_dir, backup_dir)
    return True


def restore_backup_dir(original_dir, backup_dir, original_dir_found):
    """Restore default contents."""
    # Carefully delete the created original_dir only in certain
    # conditions.
    original_dir_is_dir = os.path.isdir(original_dir)
    if original_dir_found:
        # Delete the created original_dir as long as a backup
        # exists
        if original_dir_is_dir and os.path.isdir(backup_dir):
            utils.rmtree(original_dir)
    else:
        # Delete the created original_dir.
        # There's no backup because it never existed
        if original_dir_is_dir:
            utils.rmtree(original_dir)

    # Restore the user's default original_dir contents
    if os.path.isdir(backup_dir):
        shutil.copytree(backup_dir, original_dir)
    if os.path.isdir(original_dir):
        utils.rmtree(backup_dir)


@pytest.fixture(scope='function')
def clean_system(request):
    """Fixture. Simulates a clean system with no configured or cloned cookiecutters.

    It runs code which can be regarded as setup code as known from a unittest
    TestCase. Additionally it defines a local function referring to values
    which have been stored to local variables in the setup such as the location
    of the cookiecutters on disk. This function is registered as a teardown
    hook with `request.addfinalizer` at the very end of the fixture. Pytest
    runs the named hook as soon as the fixture is out of scope, when the test
    finished to put it another way.

    During setup:

    * Back up the `~/.cookiecutterrc` config file to `~/.cookiecutterrc.backup`
    * Back up the `~/.cookiecutters/` dir to `~/.cookiecutters.backup/`
    * Back up the `~/.cookiecutter_replay/` dir to
      `~/.cookiecutter_replay.backup/`
    * Starts off a test case with no pre-existing `~/.cookiecutterrc` or
      `~/.cookiecutters/` or `~/.cookiecutter_replay/`

    During teardown:

    * Delete `~/.cookiecutters/` only if a backup is present at
      `~/.cookiecutters.backup/`
    * Delete `~/.cookiecutter_replay/` only if a backup is present at
      `~/.cookiecutter_replay.backup/`
    * Restore the `~/.cookiecutterrc` config file from
      `~/.cookiecutterrc.backup`
    * Restore the `~/.cookiecutters/` dir from `~/.cookiecutters.backup/`
    * Restore the `~/.cookiecutter_replay/` dir from
      `~/.cookiecutter_replay.backup/`

    """
    # If ~/.cookiecutterrc is pre-existing, move it to a temp location
    user_config_path = os.path.expanduser('~/.cookiecutterrc')
    user_config_path_backup = os.path.expanduser('~/.cookiecutterrc.backup')
    if os.path.exists(user_config_path):
        user_config_found = True
        shutil.copy(user_config_path, user_config_path_backup)
        os.remove(user_config_path)
    else:
        user_config_found = False

    # If the default cookiecutters_dir is pre-existing, move it to a
    # temp location
    cookiecutters_dir = os.path.expanduser('~/.cookiecutters')
    cookiecutters_dir_backup = os.path.expanduser('~/.cookiecutters.backup')
    cookiecutters_dir_found = backup_dir(cookiecutters_dir, cookiecutters_dir_backup)

    # If the default cookiecutter_replay_dir is pre-existing, move it to a
    # temp location
    cookiecutter_replay_dir = os.path.expanduser('~/.cookiecutter_replay')
    cookiecutter_replay_dir_backup = os.path.expanduser('~/.cookiecutter_replay.backup')
    cookiecutter_replay_dir_found = backup_dir(
        cookiecutter_replay_dir, cookiecutter_replay_dir_backup
    )

    def restore_backup():
        # If it existed, restore ~/.cookiecutterrc
        # We never write to ~/.cookiecutterrc, so this logic is simpler.
        if user_config_found and os.path.exists(user_config_path_backup):
            shutil.copy(user_config_path_backup, user_config_path)
            os.remove(user_config_path_backup)

        # Carefully delete the created ~/.cookiecutters dir only in certain
        # conditions.
        restore_backup_dir(
            cookiecutters_dir, cookiecutters_dir_backup, cookiecutters_dir_found
        )

        # Carefully delete the created ~/.cookiecutter_replay dir only in
        # certain conditions.
        restore_backup_dir(
            cookiecutter_replay_dir,
            cookiecutter_replay_dir_backup,
            cookiecutter_replay_dir_found,
        )

    request.addfinalizer(restore_backup)


@pytest.fixture(scope='session')
def user_dir(tmpdir_factory):
    """Fixture that simulates the user's home directory."""
    return tmpdir_factory.mktemp('user_dir')


@pytest.fixture(scope='session')
def user_config_data(user_dir):
    """Fixture that creates 2 Cookiecutter user config dirs.

     It will create it in the user's home directory.

    * `cookiecutters_dir`
    * `cookiecutter_replay`

    :returns: Dict with name of both user config dirs
    """
    cookiecutters_dir = user_dir.mkdir('cookiecutters')
    replay_dir = user_dir.mkdir('cookiecutter_replay')

    return {
        'cookiecutters_dir': str(cookiecutters_dir),
        'replay_dir': str(replay_dir),
    }


@pytest.fixture(scope='session')
def user_config_file(user_dir, user_config_data):
    """Fixture that creates a config file called `config`.

     It will create it in the user's home directory, with YAML from
     `user_config_data`.

    :param user_dir: Simulated user's home directory
    :param user_config_data: Dict of config values
    :returns: String of path to config file
    """
    config_file = user_dir.join('config')

    config_text = USER_CONFIG.format(**user_config_data)
    config_file.write(config_text)
    return str(config_file)


@pytest.fixture(autouse=True)
def disable_poyo_logging():
    """Fixture that disables poyo logging."""
    logging.getLogger('poyo').setLevel(logging.WARNING)<|MERGE_RESOLUTION|>--- conflicted
+++ resolved
@@ -7,12 +7,8 @@
 
 from cookiecutter import utils
 
-<<<<<<< HEAD
 
 USER_CONFIG = """
-=======
-USER_CONFIG = u"""
->>>>>>> e8fbf927
 cookiecutters_dir: "{cookiecutters_dir}"
 replay_dir: "{replay_dir}"
 """
