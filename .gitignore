--- conflicted
+++ resolved
@@ -63,10 +63,5 @@
 .idea/
 .env
 
-<<<<<<< HEAD
-# VSCode
-.vscode/
-=======
 # VS code
-.vscode
->>>>>>> 093a2f5f
+.vscode