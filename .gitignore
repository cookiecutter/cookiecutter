--- conflicted
+++ resolved
@@ -22,15 +22,9 @@
 parts/
 sdist/
 var/
-<<<<<<< HEAD
-venv/
-.venv/
-*.egg-info
-=======
 wheels/
 share/python-wheels/
 *.egg-info/
->>>>>>> ab3cf63c
 .installed.cfg
 *.egg
 MANIFEST
