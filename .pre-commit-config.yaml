--- conflicted
+++ resolved
@@ -68,11 +68,8 @@
     hooks:
       - id: mypy
         additional_dependencies:
-<<<<<<< HEAD
           - jinja2
-=======
           - click
->>>>>>> 46b41f36
           - types-python-slugify
           - types-PyYAML
           - types-requests
