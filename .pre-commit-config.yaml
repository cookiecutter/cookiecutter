---
repos:
  - repo: meta
    hooks:
      - id: check-hooks-apply
      - id: check-useless-excludes

  - repo: https://github.com/PyCQA/doc8
    rev: v1.1.1
    hooks:
      - id: doc8
        name: doc8
        description: This hook runs doc8 for linting docs.
        entry: python -m doc8
        language: python
        files: \.rst$
        require_serial: true

  - repo: https://github.com/pre-commit/pre-commit-hooks
    rev: v4.5.0
    hooks:
      - id: trailing-whitespace
      - id: mixed-line-ending
        name: "Enforce LF newlines on most files"
        args:
          - "--fix=lf"
        # Exclude files with "crlf" in their names.
        exclude: "crlf"
      - id: mixed-line-ending
        name: "Enforce CRLF newlines on files named '*crlf*'"
        args:
          - "--fix=crlf"
        files: "crlf"
      - id: end-of-file-fixer
      - id: fix-byte-order-marker
      - id: check-executables-have-shebangs
      - id: check-shebang-scripts-are-executable
      - id: check-merge-conflict
      - id: check-symlinks
      - id: check-case-conflict
      - id: check-docstring-first
      - id: pretty-format-json
        args:
          - "--autofix"
          - "--indent=2"
          - "--no-sort-keys"
          - "--no-ensure-ascii"
        exclude: "invalid-syntax.json|tests/fake-repo-bad-json/cookiecutter.json|tests/fake-repo/cookiecutter.json"
      - id: check-toml
      - id: check-xml
      - id: check-yaml
        exclude: "not_rendered.yml|invalid-config.yaml|invalid-config-w-multiple-docs.yaml"

  - repo: https://github.com/mgedmin/check-manifest
    rev: "0.49"
    hooks:
      - id: check-manifest

  - repo: https://github.com/astral-sh/ruff-pre-commit
    rev: v0.3.2
    hooks:
      - id: ruff
        args: [--fix]
<<<<<<< HEAD
      - id: ruff-format
=======
      - id: ruff-format

  - repo: https://github.com/pre-commit/mirrors-mypy
    rev: "v1.8.0"
    hooks:
      - id: mypy
        additional_dependencies:
          - types-python-slugify
          - types-PyYAML
          - types-requests
        pass_filenames: false
>>>>>>> f0b1c82f
<|MERGE_RESOLUTION|>--- conflicted
+++ resolved
@@ -61,9 +61,6 @@
     hooks:
       - id: ruff
         args: [--fix]
-<<<<<<< HEAD
-      - id: ruff-format
-=======
       - id: ruff-format
 
   - repo: https://github.com/pre-commit/mirrors-mypy
@@ -74,5 +71,4 @@
           - types-python-slugify
           - types-PyYAML
           - types-requests
-        pass_filenames: false
->>>>>>> f0b1c82f
+        pass_filenames: false