---
repos:
  - repo: meta
    hooks:
      - id: check-hooks-apply
      - id: check-useless-excludes

  - repo: https://github.com/PyCQA/doc8
    rev: v1.1.1
    hooks:
      - id: doc8
        name: doc8
        description: This hook runs doc8 for linting docs.
        entry: python -m doc8
        language: python
        files: \.rst$
        require_serial: true

  - repo: https://github.com/pre-commit/pre-commit-hooks
    rev: v4.5.0
    hooks:
      - id: trailing-whitespace
      - id: mixed-line-ending
        name: "Enforce LF newlines on most files"
        args:
          - "--fix=lf"
        # Exclude files with "crlf" in their names.
        exclude: "crlf"
      - id: mixed-line-ending
        name: "Enforce CRLF newlines on files named '*crlf*'"
        args:
          - "--fix=crlf"
        files: "crlf"
      - id: end-of-file-fixer
      - id: fix-byte-order-marker
      - id: check-executables-have-shebangs
      - id: check-shebang-scripts-are-executable
      - id: check-merge-conflict
      - id: check-symlinks
      - id: check-case-conflict
      - id: check-docstring-first
      - id: pretty-format-json
        args:
          - "--autofix"
          - "--indent=2"
          - "--no-sort-keys"
          - "--no-ensure-ascii"
        exclude: "invalid-syntax.json|tests/fake-repo-bad-json/cookiecutter.json|tests/fake-repo/cookiecutter.json"
      - id: check-toml
      - id: check-xml
      - id: check-yaml
        exclude: "not_rendered.yml|invalid-config.yaml|invalid-config-w-multiple-docs.yaml"

  - repo: https://github.com/mgedmin/check-manifest
    rev: "0.49"
    hooks:
      - id: check-manifest

  - repo: https://github.com/astral-sh/ruff-pre-commit
    rev: v0.3.5
    hooks:
      - id: ruff
        args: [--fix]
      - id: ruff-format

  - repo: https://github.com/pre-commit/mirrors-mypy
    rev: "v1.9.0"
    hooks:
      - id: mypy
        additional_dependencies:
<<<<<<< HEAD
          - rich
=======
          - jinja2
>>>>>>> bd9206b8
          - click
          - types-python-slugify
          - types-PyYAML
          - types-requests
        pass_filenames: false<|MERGE_RESOLUTION|>--- conflicted
+++ resolved
@@ -68,11 +68,8 @@
     hooks:
       - id: mypy
         additional_dependencies:
-<<<<<<< HEAD
           - rich
-=======
           - jinja2
->>>>>>> bd9206b8
           - click
           - types-python-slugify
           - types-PyYAML
